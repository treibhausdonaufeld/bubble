from django.contrib import admin
from django.utils.translation import gettext_lazy as _

from .models import Image, Item


class ImageInline(admin.TabularInline):
    model = Image
    extra = 1
    fields = ("original", "ordering")


@admin.register(Item)
class ItemAdmin(admin.ModelAdmin):
    list_display = (
        "name",
        "user",
        "category",
        "active",
        "date_created",
    )
    list_filter = ("active", "category", "date_created")
    search_fields = ("name", "description", "user__username", "category__name")
    ordering = ("-date_created",)
    autocomplete_fields = ("user", "category")
    readonly_fields = ("date_created", "date_updated")
    inlines = [ImageInline]

    fieldsets = (
        (
            None,
            {
                "fields": ("name", "description", "user", "category", "active"),
            },
        ),
        (
            _("Custom Fields"),
            {
                "fields": ("custom_fields",),
                "classes": ("collapse",),
                "description": _("Category-specific additional fields stored as JSON"),
            },
        ),
        (
            _("Internal Options"),
            {
<<<<<<< HEAD
                "fields": ("intern",),
=======
                "fields": ("internal", "payment_enabled"),
                "classes": ("collapse",),
            },
        ),
        (
            _("Media"),
            {
                "fields": ("profile_img_frame", "profile_img_frame_alt"),
>>>>>>> 151606e1
                "classes": ("collapse",),
            },
        ),
        (
            _("Timestamps"),
            {
                "fields": ("date_created", "date_updated"),
                "classes": ("collapse",),
            },
        ),
    )


@admin.register(Image)
class ImageAdmin(admin.ModelAdmin):
    list_display = ("item", "filename", "ordering")
    list_filter = ("item__category",)
    search_fields = ("item__name",)
    ordering = ("item", "ordering")<|MERGE_RESOLUTION|>--- conflicted
+++ resolved
@@ -44,18 +44,7 @@
         (
             _("Internal Options"),
             {
-<<<<<<< HEAD
                 "fields": ("intern",),
-=======
-                "fields": ("internal", "payment_enabled"),
-                "classes": ("collapse",),
-            },
-        ),
-        (
-            _("Media"),
-            {
-                "fields": ("profile_img_frame", "profile_img_frame_alt"),
->>>>>>> 151606e1
                 "classes": ("collapse",),
             },
         ),
