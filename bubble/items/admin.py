from django.contrib import admin
from django.utils.html import format_html
from django.utils.translation import gettext_lazy as _

<<<<<<< HEAD
from .models import Image, Item, ItemCategory


@admin.register(ItemCategory)
class ItemCategoryAdmin(admin.ModelAdmin):
    list_display = (
        "name",
        "emoji",
        "get_hierarchy_display",
        "parent_category",
        "ordering",
        "description",
    )
    list_filter = ("parent_category",)
    search_fields = (
        "name",
        "description",
    )
    ordering = ("ordering", "parent_category__name", "name")
    autocomplete_fields = ("parent_category",)

    fieldsets = (
        (
            None,
            {
                "fields": (
                    "name",
                    "emoji",
                    "parent_category",
                    "description",
                    "ordering",
                ),
            },
        ),
    )

    @admin.display(
        description="Category Hierarchy",
        ordering="name",
    )
    def get_hierarchy_display(self, obj):
        hierarchy = obj.get_hierarchy()
        parts = hierarchy.split(" > ")
        if len(parts) > 1:
            parent_parts = " > ".join(parts[:-1])
            return format_html(
                '<span style="color: #888;">{}</span> > <strong>{}</strong>',
                parent_parts,
                parts[-1],
            )
        return format_html("<strong>{}</strong>", hierarchy)

    def get_queryset(self, request):
        return super().get_queryset(request).select_related("parent_category")
=======
from .models import Image, Item, SimilaritySearch
>>>>>>> 75e82653


class ImageInline(admin.TabularInline):
    model = Image
    extra = 1
    fields = ("original", "ordering")


@admin.register(Item)
class ItemAdmin(admin.ModelAdmin):
    list_display = (
        "name",
        "user",
        "category",
        "item_type",
        "price",
        "active",
        "date_created",
    )
    list_filter = ("active", "item_type", "category", "date_created")
    search_fields = ("name", "description", "user__username", "category__name")
    ordering = ("-date_created",)
    autocomplete_fields = ("user", "category")
    readonly_fields = (
        "date_created",
        "date_updated",
        "embedding_display",
        "processing_status",
        "workflow_id",
        "publishing_status",
        "publishing_workflow_id",
    )
    inlines = [ImageInline]

    @admin.display(description=_("Embedding Status"))
    def embedding_display(self, obj):
        """Display embedding information in a readable format."""
        if obj.embedding is not None:
            try:
                from django.utils import timezone

                embedding_length = len(obj.embedding)
                status_text = f"✓ Embedding present ({embedding_length} dimensions)"

                # Add publishing status context
                if obj.publishing_status == 0:  # DRAFT
                    status_text += " - Draft"
                elif obj.publishing_status == 1:  # PROCESSING
                    status_text += " - Processing..."
                elif obj.publishing_status == 2:  # COMPLETED
                    status_text += " - Published"
                elif obj.publishing_status == 3:  # FAILED
                    status_text += " - Failed"

                # Add timestamp information
                # Use date_updated as a proxy for when embedding was last generated
                if obj.date_updated:
                    # Format the date in a readable way
                    if timezone.is_aware(obj.date_updated):
                        local_time = timezone.localtime(obj.date_updated)
                    else:
                        local_time = obj.date_updated

                    # Show relative time if recent, otherwise show full date
                    now = timezone.now()
                    if timezone.is_aware(obj.date_updated):
                        time_diff = now - obj.date_updated
                    else:
                        time_diff = (
                            timezone.now().replace(tzinfo=None) - obj.date_updated
                        )

                    if time_diff.days == 0:
                        if time_diff.seconds < 3600:  # Less than 1 hour
                            minutes = time_diff.seconds // 60
                            time_str = f"{minutes}m ago"
                        else:  # Less than 1 day
                            hours = time_diff.seconds // 3600
                            time_str = f"{hours}h ago"
                    elif time_diff.days == 1:
                        time_str = "1 day ago"
                    elif time_diff.days < 7:
                        time_str = f"{time_diff.days} days ago"
                    else:
                        time_str = local_time.strftime("%Y-%m-%d %H:%M")

                    status_text += f" (updated: {time_str})"

                return status_text
            except (TypeError, AttributeError):
                return "⚠ Embedding format error"
        else:
            # Show publishing status even without embedding
            if obj.publishing_status == 1:  # PROCESSING
                return "⏳ Processing embedding..."
            if obj.publishing_status == 3:  # FAILED
                return "❌ Embedding generation failed"
            return "✗ No embedding"

    fieldsets = (
        (
            None,
            {
                "fields": ("name", "description", "user", "category", "active"),
            },
        ),
        (
            _("Item Details"),
            {
                "fields": ("item_type", "price", "display_contact"),
            },
        ),
        (
            _("Internal Options"),
            {
                "fields": ("internal", "payment_enabled"),
                "classes": ("collapse",),
            },
        ),
        (
            _("Timestamps"),
            {
                "fields": ("date_created", "date_updated"),
                "classes": ("collapse",),
            },
        ),
        (
            _("AI Processing"),
            {
                "fields": ("embedding_display", "processing_status", "workflow_id"),
                "classes": ("collapse",),
                "description": _("AI image processing workflow status"),
            },
        ),
        (
            _("Publishing"),
            {
                "fields": ("publishing_status", "publishing_workflow_id"),
                "classes": ("collapse",),
                "description": _("Item publishing and embedding generation status"),
            },
        ),
    )


@admin.register(Image)
class ImageAdmin(admin.ModelAdmin):
    list_display = ("item", "filename", "ordering")
    list_filter = ("item__category",)
    search_fields = ("item__name",)
    ordering = ("item", "ordering")


@admin.register(SimilaritySearch)
class SimilaritySearchAdmin(admin.ModelAdmin):
    list_display = (
        "search_id",
        "query",
        "user",
        "status",
        "results_count",
        "date_created",
        "date_completed",
    )
    list_filter = ("status", "date_created", "date_completed")
    search_fields = ("search_id", "query", "user__username")
    ordering = ("-date_created",)
    readonly_fields = (
        "search_id",
        "date_created",
        "date_completed",
        "workflow_id",
        "results_display",
    )
    actions = ["cleanup_old_searches"]

    @admin.display(description=_("Search Results"))
    def results_display(self, obj):
        """Display search results in a readable format."""
        if obj.results:
            try:
                return f"✓ {len(obj.results)} items found"
            except (TypeError, AttributeError):
                return "⚠ Results format error"
        return "✗ No results"

    fieldsets = (
        (
            None,
            {
                "fields": ("search_id", "query", "user", "status"),
            },
        ),
        (
            _("Results"),
            {
                "fields": ("results_count", "results_display", "error_message"),
            },
        ),
        (
            _("Workflow"),
            {
                "fields": ("workflow_id",),
                "classes": ("collapse",),
            },
        ),
        (
            _("Timestamps"),
            {
                "fields": ("date_created", "date_completed"),
                "classes": ("collapse",),
            },
        ),
    )

    @admin.action(description=_("Clean up old searches"))
    def cleanup_old_searches(self, request, queryset):
        """Admin action to clean up old searches."""
        from datetime import timedelta

        from django.utils import timezone

        from .models import SearchStatus

        # Find old completed and failed searches (older than 7 days)
        cutoff_date = timezone.now() - timedelta(days=7)
        old_searches = SimilaritySearch.objects.filter(
            status__in=[SearchStatus.COMPLETED, SearchStatus.FAILED],
            date_completed__lt=cutoff_date,
        )

        # Find stuck searches (older than 1 day)
        stuck_cutoff = timezone.now() - timedelta(days=1)
        stuck_searches = SimilaritySearch.objects.filter(
            status__in=[SearchStatus.PENDING, SearchStatus.PROCESSING],
            date_created__lt=stuck_cutoff,
        )

        old_count = old_searches.count()
        stuck_count = stuck_searches.count()

        # Delete them
        old_searches.delete()
        stuck_searches.delete()

        total_deleted = old_count + stuck_count

        self.message_user(
            request,
            f"Successfully cleaned up {total_deleted} searches "
            f"({old_count} old, {stuck_count} stuck).",
        )<|MERGE_RESOLUTION|>--- conflicted
+++ resolved
@@ -1,9 +1,21 @@
+from datetime import timedelta
+
 from django.contrib import admin
+from django.utils import timezone
 from django.utils.html import format_html
 from django.utils.translation import gettext_lazy as _
 
-<<<<<<< HEAD
-from .models import Image, Item, ItemCategory
+from .models import Image, Item, ItemCategory, SearchStatus, SimilaritySearch
+
+# Constants for publishing status
+PUBLISHING_STATUS_DRAFT = 0
+PUBLISHING_STATUS_PROCESSING = 1
+PUBLISHING_STATUS_COMPLETED = 2
+PUBLISHING_STATUS_FAILED = 3
+
+# Time constants
+SECONDS_IN_HOUR = 3600
+DAYS_IN_WEEK = 7
 
 
 @admin.register(ItemCategory)
@@ -57,9 +69,6 @@
 
     def get_queryset(self, request):
         return super().get_queryset(request).select_related("parent_category")
-=======
-from .models import Image, Item, SimilaritySearch
->>>>>>> 75e82653
 
 
 class ImageInline(admin.TabularInline):
@@ -94,69 +103,70 @@
     )
     inlines = [ImageInline]
 
+    def _get_publishing_status_text(self, status):
+        """Get text representation of publishing status."""
+        status_map = {
+            PUBLISHING_STATUS_DRAFT: " - Draft",
+            PUBLISHING_STATUS_PROCESSING: " - Processing...",
+            PUBLISHING_STATUS_COMPLETED: " - Published",
+            PUBLISHING_STATUS_FAILED: " - Failed",
+        }
+        return status_map.get(status, "")
+
+    def _get_time_display(self, obj):
+        """Get formatted time display for embedding update."""
+        if not obj.date_updated:
+            return ""
+
+        # Format the date in a readable way
+        if timezone.is_aware(obj.date_updated):
+            local_time = timezone.localtime(obj.date_updated)
+            time_diff = timezone.now() - obj.date_updated
+        else:
+            local_time = obj.date_updated
+            time_diff = timezone.now().replace(tzinfo=None) - obj.date_updated
+
+        # Calculate relative time display
+        if time_diff.days == 0:
+            if time_diff.seconds < SECONDS_IN_HOUR:  # Less than 1 hour
+                minutes = time_diff.seconds // 60
+                time_str = f"{minutes}m ago"
+            else:  # Less than 1 day
+                hours = time_diff.seconds // SECONDS_IN_HOUR
+                time_str = f"{hours}h ago"
+        elif time_diff.days == 1:
+            time_str = "1 day ago"
+        elif time_diff.days < DAYS_IN_WEEK:
+            time_str = f"{time_diff.days} days ago"
+        else:
+            time_str = local_time.strftime("%Y-%m-%d %H:%M")
+
+        return f" (updated: {time_str})"
+
     @admin.display(description=_("Embedding Status"))
     def embedding_display(self, obj):
         """Display embedding information in a readable format."""
         if obj.embedding is not None:
             try:
-                from django.utils import timezone
-
                 embedding_length = len(obj.embedding)
                 status_text = f"✓ Embedding present ({embedding_length} dimensions)"
 
                 # Add publishing status context
-                if obj.publishing_status == 0:  # DRAFT
-                    status_text += " - Draft"
-                elif obj.publishing_status == 1:  # PROCESSING
-                    status_text += " - Processing..."
-                elif obj.publishing_status == 2:  # COMPLETED
-                    status_text += " - Published"
-                elif obj.publishing_status == 3:  # FAILED
-                    status_text += " - Failed"
+                status_text += self._get_publishing_status_text(obj.publishing_status)
 
                 # Add timestamp information
-                # Use date_updated as a proxy for when embedding was last generated
-                if obj.date_updated:
-                    # Format the date in a readable way
-                    if timezone.is_aware(obj.date_updated):
-                        local_time = timezone.localtime(obj.date_updated)
-                    else:
-                        local_time = obj.date_updated
-
-                    # Show relative time if recent, otherwise show full date
-                    now = timezone.now()
-                    if timezone.is_aware(obj.date_updated):
-                        time_diff = now - obj.date_updated
-                    else:
-                        time_diff = (
-                            timezone.now().replace(tzinfo=None) - obj.date_updated
-                        )
-
-                    if time_diff.days == 0:
-                        if time_diff.seconds < 3600:  # Less than 1 hour
-                            minutes = time_diff.seconds // 60
-                            time_str = f"{minutes}m ago"
-                        else:  # Less than 1 day
-                            hours = time_diff.seconds // 3600
-                            time_str = f"{hours}h ago"
-                    elif time_diff.days == 1:
-                        time_str = "1 day ago"
-                    elif time_diff.days < 7:
-                        time_str = f"{time_diff.days} days ago"
-                    else:
-                        time_str = local_time.strftime("%Y-%m-%d %H:%M")
-
-                    status_text += f" (updated: {time_str})"
-
-                return status_text
+                status_text += self._get_time_display(obj)
+
             except (TypeError, AttributeError):
                 return "⚠ Embedding format error"
+            else:
+                return status_text
+        # Show publishing status even without embedding
+        elif obj.publishing_status == PUBLISHING_STATUS_PROCESSING:
+            return "⏳ Processing embedding..."
+        elif obj.publishing_status == PUBLISHING_STATUS_FAILED:
+            return "❌ Embedding generation failed"
         else:
-            # Show publishing status even without embedding
-            if obj.publishing_status == 1:  # PROCESSING
-                return "⏳ Processing embedding..."
-            if obj.publishing_status == 3:  # FAILED
-                return "❌ Embedding generation failed"
             return "✗ No embedding"
 
     fieldsets = (
@@ -278,11 +288,6 @@
     @admin.action(description=_("Clean up old searches"))
     def cleanup_old_searches(self, request, queryset):
         """Admin action to clean up old searches."""
-        from datetime import timedelta
-
-        from django.utils import timezone
-
-        from .models import SearchStatus
 
         # Find old completed and failed searches (older than 7 days)
         cutoff_date = timezone.now() - timedelta(days=7)
