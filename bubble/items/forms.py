--- conflicted
+++ resolved
@@ -29,13 +29,6 @@
         fields = [
             "name",
             "description",
-<<<<<<< HEAD
-=======
-            "selected_category",
-            "item_type",
-            "price",
-            "display_contact",
->>>>>>> 151606e1
             "active",
         ]
         widgets = {
@@ -49,8 +42,6 @@
                     "placeholder": _("Describe your item..."),
                 },
             ),
-<<<<<<< HEAD
-=======
             "item_type": forms.Select(attrs={"class": "form-select select2-field"}),
             "price": forms.NumberInput(
                 attrs={
@@ -61,18 +52,11 @@
                 },
             ),
             "display_contact": forms.CheckboxInput(attrs={"class": "form-check-input"}),
->>>>>>> 151606e1
             "active": forms.CheckboxInput(attrs={"class": "form-check-input"}),
         }
         labels = {
             "name": _("Name"),
             "description": _("Description"),
-<<<<<<< HEAD
-=======
-            "item_type": _("Type"),
-            "price": _("Price"),
-            "display_contact": _("Show contact"),
->>>>>>> 151606e1
             "active": _("Published"),
         }
         help_texts = {}
@@ -115,20 +99,8 @@
                 widget=forms.CheckboxInput(attrs={"class": "form-check-input"}),
                 help_text=_("Check if this item is for internal use only"),
             )
-<<<<<<< HEAD
             # Update Meta.fields to include intern fields
             self.Meta.fields = [*self.Meta.fields, "intern"]
-=======
-            self.fields["payment_enabled"] = forms.BooleanField(
-                required=False,
-                initial=False,
-                label=_("Treibhaus payment"),
-                widget=forms.CheckboxInput(attrs={"class": "form-check-input"}),
-                help_text=_("Accept Treibhaus payment method"),
-            )
-            # Update Meta.fields to include internal fields
-            self.Meta.fields = [*self.Meta.fields, "internal", "payment_enabled"]
->>>>>>> 151606e1
 
     def clean_name(self):
         name: str | None = self.cleaned_data.get("name")
@@ -351,12 +323,7 @@
         if not (
             self.user and hasattr(self.user, "profile") and self.user.profile.internal
         ):
-<<<<<<< HEAD
             instance.intern = False
-=======
-            instance.internal = False
-            instance.payment_enabled = False
->>>>>>> 151606e1
 
         if commit:
             instance.save()
