--- conflicted
+++ resolved
@@ -1,4 +1,6 @@
 import asyncio
+import json
+import uuid
 
 from django.conf import settings
 from django.contrib import messages
@@ -23,22 +25,22 @@
 from rest_framework.authtoken.models import Token
 from temporalio import exceptions
 
-<<<<<<< HEAD
-from bubble.items.temporal.temporal_activities import ItemProcessingRequest
-from bubble.items.temporal.temporal_service import TemporalService
-
-from .forms import ItemFilterForm, ItemForm, ItemImageUploadForm
-from .models import Image, Item, ItemCategory, ProcessingStatus
-=======
-from bubble.categories.models import ItemCategory
+from bubble.items.services.embedding_service import EmbeddingService
 from bubble.items.temporal.temporal_activities import (
     ItemProcessingRequest,
+    SimilaritySearchRequest,
 )
 from bubble.items.temporal.temporal_service import TemporalService
 
 from .forms import ItemFilterForm, ItemForm, ItemImageUploadForm
-from .models import Image, Item, ProcessingStatus, SearchStatus, SimilaritySearch
->>>>>>> 75e82653
+from .models import (
+    Image,
+    Item,
+    ItemCategory,
+    ProcessingStatus,
+    SearchStatus,
+    SimilaritySearch,
+)
 
 
 class ItemListView(ListView):
@@ -340,14 +342,12 @@
                     update_fields=["publishing_workflow_id", "publishing_status"]
                 )
 
-            except Exception:
+            except (ImportError, RuntimeError, ConnectionError):
                 # Fallback to synchronous if workflow fails
                 messages.warning(
                     self.request,
                     _("Publishing workflow failed, using fallback processing."),
                 )
-                from bubble.items.services.embedding_service import EmbeddingService
-
                 service = EmbeddingService()
                 embedding = service.generate_item_embedding(self.object)
                 if embedding:
@@ -423,14 +423,12 @@
                     update_fields=["publishing_workflow_id", "publishing_status"]
                 )
 
-            except Exception:
+            except (ImportError, RuntimeError, ConnectionError):
                 # Fallback to synchronous if workflow fails
                 messages.warning(
                     self.request,
                     _("Publishing workflow failed, using fallback processing."),
                 )
-                from bubble.items.services.embedding_service import EmbeddingService
-
                 service = EmbeddingService()
                 embedding = service.generate_item_embedding(self.object)
                 if embedding:
@@ -665,7 +663,7 @@
             }
         )
 
-    except Exception as e:
+    except (ValueError, TypeError, AttributeError) as e:
         return JsonResponse(
             {
                 "status": "error",
@@ -796,9 +794,6 @@
             return self.render_to_response({"search_query": "", "items": []})
 
         # Check for existing active searches for this user
-        import uuid
-
-        from .models import SearchStatus, SimilaritySearch
 
         if request.user.is_authenticated:
             # Check if user already has an active search
@@ -831,11 +826,6 @@
 
         # Start async workflow
         try:
-            from rest_framework.authtoken.models import Token
-
-            from .temporal.temporal_activities import SimilaritySearchRequest
-            from .temporal.temporal_service import TemporalService
-
             # Get or create token for API access
             token = None
             if request.user.is_authenticated:
@@ -864,7 +854,7 @@
             search_obj.status = SearchStatus.PROCESSING
             search_obj.save(update_fields=["workflow_id", "status"])
 
-        except Exception as e:
+        except (ImportError, RuntimeError, ConnectionError) as e:
             # If workflow fails to start, mark as failed
             search_obj.status = SearchStatus.FAILED
             search_obj.error_message = str(e)
@@ -884,8 +874,6 @@
 def check_search_status(request, search_id):
     """AJAX endpoint to check similarity search status."""
     try:
-        from .models import SimilaritySearch
-
         search_obj = get_object_or_404(SimilaritySearch, search_id=search_id)
 
         return JsonResponse(
@@ -916,8 +904,6 @@
 def get_search_results(request, search_id):
     """AJAX endpoint to get similarity search results."""
     try:
-        from .models import SimilaritySearch
-
         search_obj = get_object_or_404(SimilaritySearch, search_id=search_id)
 
         if not search_obj.is_completed:
@@ -949,12 +935,6 @@
 def api_similarity_search(request):
     """API endpoint for similarity search - called by temporal workflow."""
     try:
-        import json
-
-        from django.http import JsonResponse
-
-        from bubble.items.services.embedding_service import EmbeddingService
-
         # Check authentication via token header
         auth_header = request.headers.get("authorization", "")
         if not auth_header.startswith("Token "):
@@ -965,7 +945,7 @@
 
         token_key = auth_header.split(" ")[1]
         try:
-            token = Token.objects.get(key=token_key)
+            Token.objects.get(key=token_key)
             # Token is valid, continue with the request
         except Token.DoesNotExist:
             return JsonResponse(
@@ -1020,7 +1000,7 @@
             }
         )
 
-    except Exception as e:
+    except (ValueError, TypeError, json.JSONDecodeError) as e:
         return JsonResponse(
             {"status": "error", "message": str(e), "items": []}, status=500
         )
