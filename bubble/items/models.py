--- conflicted
+++ resolved
@@ -15,8 +15,6 @@
     OLD = 2, _("Old")
 
 
-<<<<<<< HEAD
-=======
 class ItemType(models.IntegerChoices):
     FOR_SALE = 0, _("For Sale")
     RENT = 1, _("Rent")
@@ -29,7 +27,6 @@
     FAILED = 3, _("Failed")
 
 
->>>>>>> 151606e1
 class Item(models.Model):
     active = models.BooleanField(default=True)
     user = models.ForeignKey(
@@ -52,35 +49,10 @@
     )
     name = models.CharField(max_length=255, blank=True)
     description = models.TextField(blank=True)
-<<<<<<< HEAD
     intern = models.BooleanField(default=False)
     date_created = models.DateTimeField(auto_now_add=True)
     date_updated = models.DateTimeField(auto_now=True)
-=======
-    internal = models.BooleanField(
-        default=False,
-        help_text=_("Internal item, not for public display"),
-    )
-    display_contact = models.BooleanField(
-        default=False,
-        help_text=_("Display your contact information public"),
-    )
-    price = models.DecimalField(
-        max_digits=10,
-        decimal_places=2,
-        blank=True,
-        null=True,
-        default=Decimal("0.00"),
-    )
-    payment_enabled = models.BooleanField(
-        default=False,
-        help_text=_("Enable payment via internal payment system"),
-    )
-    item_type = models.IntegerField(choices=ItemType, default=ItemType.FOR_SALE)
-    date_created = models.DateTimeField(auto_now_add=True)
-    date_updated = models.DateTimeField(auto_now=True)
-    profile_img_frame = models.ImageField(upload_to="items/", blank=True, null=True)
-    profile_img_frame_alt = models.CharField(max_length=255, blank=True)
+
     processing_status = models.IntegerField(
         choices=ProcessingStatus,
         default=ProcessingStatus.DRAFT,
@@ -90,7 +62,6 @@
         blank=True,
         help_text="Temporal workflow ID for AI processing",
     )
->>>>>>> 151606e1
 
     # Store category-specific custom fields
     custom_fields = models.JSONField(
@@ -99,8 +70,6 @@
         help_text=_("Additional fields specific to the item's category"),
     )
 
-<<<<<<< HEAD
-=======
     # Add class constants for easy access
     STATUS_CHOICES = StatusType.choices
     ITEM_TYPE_CHOICES = ItemType.choices
@@ -115,7 +84,6 @@
     PROCESSING_COMPLETED = ProcessingStatus.COMPLETED
     PROCESSING_FAILED = ProcessingStatus.FAILED
 
->>>>>>> 151606e1
     def __str__(self):
         return self.name or f"Item {self.pk}"
 
