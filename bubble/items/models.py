--- conflicted
+++ resolved
@@ -4,10 +4,7 @@
 
 from django.db import models
 from django.utils.translation import gettext_lazy as _
-<<<<<<< HEAD
-=======
 from pgvector.django import HnswIndex, VectorField
->>>>>>> 75e82653
 
 from config.settings.base import AUTH_USER_MODEL
 
@@ -194,8 +191,6 @@
         help_text="Status of the publishing process",
     )
 
-<<<<<<< HEAD
-=======
     # Vector embedding field for similarity search
     embedding = VectorField(
         dimensions=768,
@@ -204,7 +199,6 @@
         help_text=_("Vector embedding for similarity search"),
     )
 
->>>>>>> 75e82653
     # Custom manager
     objects = ItemManager()
 
