--- conflicted
+++ resolved
@@ -319,7 +319,7 @@
                     <span class="visually-hidden">{% trans "Loading..." %}</span>
                   </div>
                   <div>
-                    <strong>{% trans "📤 Publishing in Progress..." %}</strong><br>
+                    <strong>{% trans "📤 Publishing in Progress..." %}</strong><br />
                     <small>{% trans "Generating embedding for search. This may take a few seconds." %}</small>
                   </div>
                 </div>
@@ -343,13 +343,8 @@
                   <button type="submit" class="btn btn-primary">
                   {% trans "Save draft" %}
                   </button>
-<<<<<<< HEAD
-                  <button type="submit" name="publish" class="btn btn-success">
+                  <button type="submit" name="publish" class="btn btn-success" id="publish-btn">
                   {% trans "Publish" %}
-=======
-                  <button type="submit" name="publish" class="btn btn-success" id="publish-btn">
-                      {% trans "Publish" %}
->>>>>>> 75e82653
                   </button>
                   </div>
                 {% endif %}
@@ -1284,7 +1279,7 @@
             publishingDiv.classList.add('alert-success');
             publishingDiv.innerHTML = `
               <div>
-                <strong>{% trans "✅ Publishing Complete!" %}</strong><br>
+                <strong>{% trans "✅ Publishing Complete!" %}</strong><br />
                 <small>{% trans "Your item is now published and searchable." %}</small>
               </div>
             `;
@@ -1295,7 +1290,7 @@
             publishingDiv.classList.add('alert-warning');
             publishingDiv.innerHTML = `
               <div>
-                <strong>{% trans "⚠️ Publishing Failed" %}</strong><br>
+                <strong>{% trans "⚠️ Publishing Failed" %}</strong><br />
                 <small>{% trans "There was an issue during publishing. Your item is still saved as a draft." %}</small>
               </div>
             `;
