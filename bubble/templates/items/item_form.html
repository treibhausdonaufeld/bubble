{% extends "base.html" %}

{% load i18n %}
{% load static %}

{% block title %}
  {% if object %}
    {% trans "Edit Item" %} - {{ object.pk }}
  {% else %}
    {% trans "Add New Item" %}
  {% endif %}
{% endblock title %}
{% block css %}
  {{ block.super }}
<<<<<<< HEAD
=======
  <!-- Select2 CSS -->
  <link href="{% static 'css/vendor/select2.min.css' %}" rel="stylesheet" />
  <style>
    /* File input and upload controls */
    .hidden-file-input {
      display: none;
    }

    .upload-stats {
      display: none;
    }
    .upload-stats.show-stats {
      display: flex !important;
    }

    .preview-container {
      display: none;
    }
    .preview-container.show-container {
      display: block;
    }

    /* Drop zone styles */
    #drop-zone {
      cursor: pointer;
      user-select: none;
      border-color: #dee2e6;
      transition: all 0.3s ease;
    }

    #drop-zone:hover,
    .drop-zone-active {
      border-color: #007bff !important;
      background-color: #dceeff !important;
    }

    .compact-drop-zone {
      min-height: auto;
      background-color: #fafafa;
    }

    .existing-images-drop-zone {
      min-height: 200px;
      background-color: #f8f9fa;
    }

    .existing-images-drop-zone:hover {
      background-color: #f8f9fa !important;
    }

    /* Image card and item styles */
    .image-card {
      transition: transform 0.2s ease, box-shadow 0.2s ease;
    }

    .image-card:hover {
      transform: translateY(-2px);
      box-shadow: 0 4px 12px rgba(0, 0, 0, 0.15) !important;
    }

    .image-card img {
      height: 150px;
      object-fit: cover;
    }

    .existing-image,
    .preview-image {
      height: 120px;
      object-fit: cover;
    }

    .image-item {
      cursor: move;
      transition: opacity 0.3s;
    }

    .image-item.dragging {
      opacity: 0.5;
      transform: rotate(5deg);
    }

    /* Interactive controls that appear on hover */
    .image-item:hover .reorder-controls,
    .image-item:hover .drag-handle,
    .image-item:hover .magnify-icon {
      opacity: 1;
    }

    /* Reorder controls */
    .reorder-controls {
      opacity: 0;
      transition: opacity 0.2s ease;
      z-index: 10;
    }

    .btn-reorder {
      width: 24px;
      height: 24px;
      padding: 0;
      font-size: 0.7rem;
      border: 1px solid rgba(0, 0, 0, 0.1);
      margin-bottom: 2px;
    }

    .btn-reorder:last-child {
      margin-bottom: 0;
    }

    .btn-reorder:hover {
      background-color: #fff;
      border-color: #007bff;
      color: #007bff;
    }

    /* Drag handle */
    .drag-handle {
      top: 50%;
      left: 50%;
      transform: translate(-50%, -50%);
      background: rgba(0, 0, 0, 0.7);
      color: white;
      padding: 4px 6px;
      border-radius: 4px;
      opacity: 0;
      transition: opacity 0.2s ease;
      cursor: grab;
      z-index: 10;
    }

    .drag-handle:active {
      cursor: grabbing;
    }

    /* Magnification glass */
    .magnify-icon {
      bottom: 10px;
      left: 10px;
      background: rgba(0, 0, 0, 0.7);
      color: white;
      border-radius: 50%;
      width: 32px;
      height: 32px;
      display: flex;
      align-items: center;
      justify-content: center;
      cursor: pointer;
      opacity: 0;
      transition: opacity 0.2s, background-color 0.2s;
    }

    .magnify-icon:hover {
      background: rgba(0, 0, 0, 0.9);
      transform: scale(1.1);
    }

    .magnify-icon i {
      font-size: 14px;
    }

    /* Button styles */
    .btn-danger.btn-sm {
      width: 28px;
      height: 28px;
      padding: 0;
      display: flex;
      align-items: center;
      justify-content: center;
      border-radius: 50%;
      font-size: 0.75rem;
    }

    .btn-outline-primary.btn-sm {
      font-size: 0.8rem;
      padding: 0.25rem 0.5rem;
    }

    /* Image preview modal close button */
    .image-preview-close {
      background: rgba(0, 0, 0, 0.6) !important;
      border-radius: 50% !important;
      width: 40px !important;
      height: 40px !important;
      box-shadow: 0 2px 8px rgba(0, 0, 0, 0.3) !important;
      filter: invert(1) !important;
    }

    /* Responsive adjustments */
    @media (max-width: 768px) {
      .col-md-3.col-sm-6 {
        flex: 0 0 50%;
        max-width: 50%;
      }

      .existing-image,
      .preview-image {
        height: 100px;
      }
    }
  </style>
>>>>>>> 151606e1
{% endblock css %}

{% block content %}
  <div class="container">
    <div class="row justify-content-center">
      <div class="col-md-8">
        <!-- Processing status alert -->
        {% if object and object.processing_status == 1 %}
        <div class="alert alert-info alert-dismissible fade show" role="alert" id="processing-alert">
          <div class="d-flex align-items-center justify-content-between">
            <div class="d-flex align-items-center">
              <div class="spinner-border spinner-border-sm me-3" role="status">
                <span class="visually-hidden">{% trans "Loading..." %}</span>
              </div>
              <div>
                <strong>{% trans "AI Processing in Progress" %}</strong><br />
                <small>{% trans "We're analyzing your images to suggest a title and description. This will appear automatically when ready." %}</small>
              </div>
            </div>
            <div class="ms-3">
              <button type="button" class="btn btn-outline-secondary btn-sm" id="cancel-processing-btn" onclick="cancelProcessing()">
                <i class="fas fa-times me-1"></i>
                {% trans "Cancel" %}
              </button>
            </div>
          </div>
        </div>
        {% endif %}

        <div class="card">
          <div class="card-header">
            <div class="d-flex justify-content-between align-items-center">
              <h3 class="mb-0">
                {% if object %}
                  {% trans "Edit Item" %} - {{ object.pk }}
                {% else %}
                  {% trans "Add New Item" %}
                {% endif %}
              </h3>

              <!-- AI Processing Menu (for completed processing) -->
              {% if object and object.processing_status == 2 %}
              <div class="dropdown">
                <button class="btn btn-outline-secondary btn-sm dropdown-toggle" type="button" id="aiActionsDropdown" data-bs-toggle="dropdown" aria-expanded="false">
                  <i class="fas fa-robot me-1"></i>
                  {% trans "AI Actions" %}
                </button>
                <ul class="dropdown-menu dropdown-menu-end" aria-labelledby="aiActionsDropdown">
                  <li>
                    <button class="dropdown-item" type="button" id="retrigger-processing-btn" onclick="retriggerProcessing()">
                      <i class="fas fa-redo me-2"></i>
                      {% trans "Run AI Processing Again" %}
                    </button>
                  </li>
                </ul>
              </div>
              {% endif %}
            </div>
          </div>
          <div class="card-body">
            <form method="post" enctype="multipart/form-data" id="item-form">
              {% csrf_token %}
              <!-- Multiple Images Upload -->
              <div class="mb-3">
                <!-- Existing Images (for edit mode) - now acts as drop zone -->
                {% if object and object.images.exists %}
                  <div id="drop-zone" class="border border-2 border-dashed rounded p-3 mb-3 existing-images-drop-zone">
                    <div class="d-flex justify-content-between align-items-center mb-2">
                      <h6 class="mb-0">{% trans "Current Images" %}</h6>
                    </div>
                    <div class="row" id="existing-images-grid">
                      {% for image in object.images.all %}
                        <div class="col-md-3 col-sm-6 mb-3 image-item" draggable="true" data-image-id="{{ image.pk }}" data-order="{{ forloop.counter0 }}">
                          <div class="card shadow-sm image-card">
                            <div class="position-relative">
                              <img src="{% url 'api:image-get-preview-image' image.id %}"
                                   class="card-img-top existing-image"
                                   alt="{{ image.filename }}" />
                              <div class="position-absolute top-0 end-0 p-1">
                                <button type="button"
                                        class="btn btn-sm btn-danger remove-existing-btn"
                                        data-image-id="{{ image.pk }}"
                                        title="{% trans 'Remove image' %}">
                                  <i class="fas fa-times"></i>
                                </button>
                              </div>
                              <!-- Reorder controls -->
                              <div class="position-absolute top-0 start-0 p-1 reorder-controls">
                                <div class="d-flex flex-column">
                                  <button type="button" class="btn btn-sm btn-light btn-reorder move-up" title="{% trans 'Move up' %}" data-direction="up">
                                    <i class="fas fa-chevron-up"></i>
                                  </button>
                                  <button type="button" class="btn btn-sm btn-light btn-reorder move-down" title="{% trans 'Move down' %}" data-direction="down">
                                    <i class="fas fa-chevron-down"></i>
                                  </button>
                                </div>
                              </div>
                              <!-- Drag handle -->
                              <div class="position-absolute drag-handle" title="{% trans 'Drag to reorder' %}">
                                <i class="fas fa-grip-vertical"></i>
                              </div>
                              <!-- Magnification glass -->
                              <div class="position-absolute magnify-icon"
                                   title="{% trans 'View full size' %}"
                                   data-image-url="{% url 'api:image-get-preview-image' image.id %}"
                                   data-image-alt="{{ image.filename }}">
                                <i class="fas fa-search-plus"></i>
                              </div>
                            </div>
                          </div>
                        </div>
                      {% endfor %}
                    </div>
                  </div>
                {% else %}
                  <!-- Compact Drop Zone for new items -->
                  <div id="drop-zone" class="border border-2 border-dashed rounded p-3 text-center mb-3 compact-drop-zone">
                    <div class="d-flex justify-content-between align-items-center">
                      <div class="d-flex align-items-center">
                        <i class="fas fa-cloud-upload-alt fa-2x text-muted me-3"></i>
                        <div class="text-start">
                          <p class="mb-1 text-muted">
                            <strong>{% trans "Drop your images here" %}</strong> {% trans "or" %}
                          </p>
                          <small class="text-muted">{% trans "JPG, PNG, GIF • Max 10MB each" %}</small>
                        </div>
                      </div>
                      <div>
                        <input type="file"
                               id="id_images"
                               name="images"
                               class="form-control hidden-file-input"
                               accept="image/*"
                               multiple />
                        <button type="button" id="select-files-btn" class="btn btn-outline-primary btn-sm">
                          <i class="fas fa-plus me-1"></i>{% trans "Select Files" %}
                        </button>
                      </div>
                    </div>
                  </div>
                {% endif %}

                <!-- Upload Stats -->
                <div id="upload-stats" class="d-flex justify-content-between align-items-center upload-stats mb-2">
                  <div class="small text-muted">
                  <span id="file-count">0</span> {% trans "new files selected" %} •
                  <span id="total-size">0</span> {% trans "MB total" %}
                  </div>
                  <div class="d-flex gap-2">
                  <input type="file"
                       id="id_images"
                       name="images"
                       class="hidden-file-input"
                       accept="image/*"
                       multiple />
                  <button type="button" id="select-files-btn" class="btn btn-outline-primary btn-sm" title="{% trans "Select new images" %}">
                    <i class="fas fa-plus"></i>
                  </button>
                  <button type="button" id="upload-new-images-btn" class="btn btn-primary btn-sm" disabled="true">
                    <i class="fas fa-upload me-1"></i>
                  </button>
                  </div>
                </div>

                <!-- Image Preview Area for new uploads -->
                <div id="image-preview-container" class="preview-container">
                  <div class="row" id="image-preview-grid"></div>
                </div>

                <!-- Fallback for users without JavaScript -->
                <noscript>
                  <div class="alert alert-info">
                    {% trans "JavaScript is disabled. You can still upload images using the file input below." %}
                  </div>
                  <input type="file"
                         name="images"
                         class="form-control"
                         accept="image/*"
                         multiple />
                </noscript>
              </div>
              <!-- Basic Information -->
              <div class="row mb-3">
                <div class="col-md-12">
                  <label for="{{ form.name.id_for_label }}" class="form-label fw-bold">
                    {{ form.name.label }} *
                    {% if object and object.processing_status == 1 %}
                    <small class="text-muted">({% trans "AI suggestion will appear here" %})</small>
                    {% endif %}
                  </label>
                  {% if object and object.processing_status == 1 %}
                    <input type="text" class="form-control" value="{{ form.name.value|default:'' }}" disabled />
                    {{ form.name.as_hidden }}
                  {% else %}
                    {{ form.name }}
                  {% endif %}
                  {% if form.name.errors %}<div class="text-danger">{{ form.name.errors }}</div>{% endif %}
                  {% if form.name.help_text %}<div class="form-text">{{ form.name.help_text }}</div>{% endif %}
                </div>
              </div>
              <div class="row mb-3">
                <div class="col-md-12">
                  <label for="{{ form.description.id_for_label }}" class="form-label fw-bold">
                    {{ form.description.label }} *
                    {% if object and object.processing_status == 1 %}
                    <small class="text-muted">({% trans "AI suggestion will appear here" %})</small>
                    {% endif %}
                  </label>
                  {% if object and object.processing_status == 1 %}
                    <textarea class="form-control" rows="4" disabled>{{ form.description.value|default:'' }}</textarea>
                    {{ form.description.as_hidden }}
                  {% else %}
                    {{ form.description }}
                  {% endif %}
                  {% if form.description.errors %}<div class="text-danger">{{ form.description.errors }}</div>{% endif %}
                  {% if form.description.help_text %}<div class="form-text">{{ form.description.help_text }}</div>{% endif %}
                </div>
              </div>
              <!-- Category -->
              <div class="row mb-3">
<<<<<<< HEAD
                <div class="col-md-12">
                  <label for="{{ form.selected_category.id_for_label }}" class="form-label">{{ form.selected_category.label }} *</label>
                  {{ form.selected_category }}
                  {% if form.selected_category.errors %}<div class="text-danger">{{ form.selected_category.errors }}</div>{% endif %}
                </div>
=======
                <div class="col-md-6">
                  <label for="{{ form.selected_category.id_for_label }}" class="form-label fw-bold">{{ form.selected_category.label }}</label>
                  {{ form.selected_category }}
                  {% if form.selected_category.errors %}<div class="text-danger">{{ form.selected_category.errors }}</div>{% endif %}
                </div>
                <div class="col-md-6">
                  <label for="{{ form.item_type.id_for_label }}" class="form-label fw-bold">{{ form.item_type.label }} *</label>
                  {{ form.item_type }}
                  {% if form.item_type.errors %}<div class="text-danger">{{ form.item_type.errors }}</div>{% endif %}
                </div>
              </div>
              <!-- Price -->
              <div class="row mb-3">
                <div class="col-md-6">
                  <label for="{{ form.price.id_for_label }}" class="form-label fw-bold">{{ form.price.label }}</label>
                  {{ form.price }}
                  {% if form.price.errors %}<div class="text-danger">{{ form.price.errors }}</div>{% endif %}
                  {% if form.price.help_text %}<div class="form-text">{{ form.price.help_text }}</div>{% endif %}
                </div>
>>>>>>> 151606e1
              </div>
              <!-- Dynamic Category Fields -->
              {% for field in form %}
                {% if field.name|slice:"7" == "custom_" %}
                  <div class="mb-3">
                    <label for="{{ field.id_for_label }}" class="form-label fw-bold">
                      {{ field.label }}
                      {% if field.field.required %} *{% endif %}
                    </label>
                    {{ field }}
                    {% if field.errors %}<div class="text-danger">{{ field.errors }}</div>{% endif %}
                    {% if field.help_text %}<div class="form-text">{{ field.help_text }}</div>{% endif %}
                  </div>
                {% endif %}
              {% endfor %}
              <!-- Settings -->
              <div class="mb-3">
                <label class="form-label fw-bold">{% trans "Settings" %}</label>
                <div class="form-check">
                  {{ form.active }}
                  <label class="form-check-label" for="{{ form.active.id_for_label }}">{{ form.active.label }}</label>
                </div>
                <!-- Intern-only fields -->
                {% if form.internal %}
                  <div class="form-check">
                    {{ form.internal }}
                    <label class="form-check-label" for="{{ form.internal.id_for_label }}">{{ form.internal.label }}</label>
                    {% if form.internal.help_text %}<div class="form-text">{{ form.internal.help_text }}</div>{% endif %}
                  </div>
                {% endif %}
<<<<<<< HEAD
=======
                {% if form.payment_enabled %}
                  <div class="form-check">
                    {{ form.payment_enabled }}
                    <label class="form-check-label" for="{{ form.payment_enabled.id_for_label }}">{{ form.payment_enabled.label }}</label>
                    {% if form.payment_enabled.help_text %}<div class="form-text">{{ form.payment_enabled.help_text }}</div>{% endif %}
                  </div>
                {% endif %}
>>>>>>> 151606e1
              </div>
              <!-- Form Errors -->
              {% if form.non_field_errors %}<div class="alert alert-danger">{{ form.non_field_errors }}</div>{% endif %}
              <!-- Form Actions -->
              <div class="d-flex justify-content-between">
                <a href="{% if object %}{% url 'items:detail' pk=object.pk %}{% else %}{% url 'items-category:list' content_type=content_type_slug %}{% endif %}"
                   class="btn btn-outline-secondary">{% trans "Cancel" %}</a>
                {% if object and object.processing_status == 1 %}
                  <button type="button" class="btn btn-primary" disabled>
                    <i class="fas fa-spinner fa-spin me-2"></i>
                    {% trans "Processing..." %}
                  </button>
                {% else %}
                  <button type="submit" class="btn btn-primary">
                      {% trans "Save draft" %}
                  </button>
                  <button type="submit" name="publish" class="btn btn-success">
                      {% trans "Publish" %}
                  </button>
                {% endif %}
              </div>
            </form>
          </div>
        </div>
      </div>
    </div>
  </div>
<<<<<<< HEAD
  <script>
    document.addEventListener('DOMContentLoaded', function() {
=======

  <!-- Bootstrap Modals -->
  <!-- Confirmation Modal -->
  <div class="modal fade" id="confirmationModal" tabindex="-1" aria-labelledby="confirmationModalLabel" aria-hidden="true">
    <div class="modal-dialog">
      <div class="modal-content">
        <div class="modal-header">
          <h5 class="modal-title" id="confirmationModalLabel">{% trans "Confirm Action" %}</h5>
          <button type="button" class="btn-close" data-bs-dismiss="modal" aria-label="Close"></button>
        </div>
        <div class="modal-body" id="confirmationModalBody">
          <!-- Dynamic content will be inserted here -->
        </div>
        <div class="modal-footer">
          <button type="button" class="btn btn-secondary" data-bs-dismiss="modal">{% trans "Cancel" %}</button>
          <button type="button" class="btn btn-primary" id="confirmationModalConfirm">{% trans "Confirm" %}</button>
        </div>
      </div>
    </div>
  </div>

  <!-- Alert Modal -->
  <div class="modal fade" id="alertModal" tabindex="-1" aria-labelledby="alertModalLabel" aria-hidden="true">
    <div class="modal-dialog">
      <div class="modal-content">
        <div class="modal-header">
          <h5 class="modal-title" id="alertModalLabel">{% trans "Information" %}</h5>
          <button type="button" class="btn-close" data-bs-dismiss="modal" aria-label="Close"></button>
        </div>
        <div class="modal-body" id="alertModalBody">
          <!-- Dynamic content will be inserted here -->
        </div>
        <div class="modal-footer">
          <button type="button" class="btn btn-primary" data-bs-dismiss="modal">{% trans "OK" %}</button>
        </div>
      </div>
    </div>
  </div>

  <!-- Error Modal -->
  <div class="modal fade" id="errorModal" tabindex="-1" aria-labelledby="errorModalLabel" aria-hidden="true">
    <div class="modal-dialog">
      <div class="modal-content">
        <div class="modal-header bg-danger text-white">
          <h5 class="modal-title" id="errorModalLabel">
            <i class="fas fa-exclamation-triangle me-2"></i>{% trans "Error" %}
          </h5>
          <button type="button" class="btn-close btn-close-white" data-bs-dismiss="modal" aria-label="Close"></button>
        </div>
        <div class="modal-body" id="errorModalBody">
          <!-- Dynamic content will be inserted here -->
        </div>
        <div class="modal-footer">
          <button type="button" class="btn btn-danger" data-bs-dismiss="modal">{% trans "OK" %}</button>
        </div>
      </div>
    </div>
  </div>

  <!-- Image Preview Modal -->
  <div class="modal fade" id="imagePreviewModal" tabindex="-1" aria-hidden="true">
    <div class="modal-dialog modal-lg modal-dialog-centered">
      <div class="modal-content border-0">
        <div class="modal-body text-center p-0 position-relative">
          <img id="imagePreviewImg" src="" alt="" class="img-fluid" />
          <button type="button" class="btn-close position-absolute top-0 end-0 m-3 image-preview-close"
                  data-bs-dismiss="modal" aria-label="Close">
            <i class="fas fa-times"></i>
          </button>
        </div>
      </div>
    </div>
  </div>

  <!-- jQuery and Select2 JavaScript (local files) -->
  <script src="{% static 'js/vendor/jquery.min.js' %}"></script>
  <script src="{% static 'js/vendor/select2.min.js' %}"></script>

<script>
  // Modal utility functions
  function showConfirmModal(title, message, onConfirm) {
    document.getElementById('confirmationModalLabel').textContent = title;
    document.getElementById('confirmationModalBody').innerHTML = message;

    const modal = new bootstrap.Modal(document.getElementById('confirmationModal'));
    const confirmBtn = document.getElementById('confirmationModalConfirm');

    // Remove any existing event listeners
    const newConfirmBtn = confirmBtn.cloneNode(true);
    confirmBtn.parentNode.replaceChild(newConfirmBtn, confirmBtn);

    // Add new event listener
    newConfirmBtn.addEventListener('click', function() {
      modal.hide();
      onConfirm();
    });

    modal.show();
  }

  function showAlertModal(title, message) {
    document.getElementById('alertModalLabel').textContent = title;
    document.getElementById('alertModalBody').innerHTML = message;

    const modal = new bootstrap.Modal(document.getElementById('alertModal'));
    modal.show();
  }

  function showErrorModal(message) {
    document.getElementById('errorModalBody').innerHTML = message;

    const modal = new bootstrap.Modal(document.getElementById('errorModal'));
    modal.show();
  }

  // Function to cancel AI processing
  function cancelProcessing() {
    const itemId = {{ object.pk|default:0 }};
    if (itemId <= 0) {
      showErrorModal('{% trans "Item ID not found" %}');
      return;
    }

    showConfirmModal(
      '{% trans "Cancel AI Processing" %}',
      '{% trans "Are you sure you want to cancel the AI processing? You can still edit the item manually." %}',
      function() {
        // Disable the cancel button and show loading
        const cancelBtn = document.getElementById('cancel-processing-btn');
        const originalText = cancelBtn.innerHTML;
        cancelBtn.disabled = true;
        cancelBtn.innerHTML = '<i class="fas fa-spinner fa-spin me-1"></i>{% trans "Cancelling..." %}';

        // Send cancel request
        fetch(`{% url 'items:cancel_processing' pk=0 %}`.replace('0', itemId), {
          method: 'POST',
          headers: {
            'Content-Type': 'application/json',
            'X-CSRFToken': document.querySelector('[name=csrfmiddlewaretoken]').value,
          },
        })
        .then(response => response.json())
        .then(data => {
          if (data.status === 'success') {
            // Hide the processing alert
            const processingAlert = document.getElementById('processing-alert');
            if (processingAlert) {
              processingAlert.style.display = 'none';
            }

            // If processing status is COMPLETED, show the completed alert
            if (data.processing_status === 2) { // ProcessingStatus.COMPLETED
              const completedAlert = document.getElementById('completed-alert');
              if (completedAlert) {
                completedAlert.style.display = 'block';
              }
            }

            // Show success message
            const alertDiv = document.createElement('div');
            alertDiv.className = 'alert alert-success alert-dismissible fade show';
            alertDiv.innerHTML = `
              <i class="fas fa-check-circle me-2"></i>
              ${data.message}
              <button type="button" class="btn-close" data-bs-dismiss="alert"></button>
            `;

            // Insert the success message before the card
            const card = document.querySelector('.card');
            card.parentNode.insertBefore(alertDiv, card);

            // Auto-dismiss after 5 seconds
            setTimeout(() => {
              if (alertDiv.parentNode) {
                alertDiv.remove();
              }
            }, 5000);
          } else {
            showErrorModal('{% trans "Error:" %} ' + data.message);
            // Re-enable the button
            cancelBtn.disabled = false;
            cancelBtn.innerHTML = originalText;
          }
        })
        .catch(error => {
          console.error('Error cancelling processing:', error);
          showErrorModal('{% trans "An error occurred while cancelling processing. Please try again." %}');
          // Re-enable the button
          cancelBtn.disabled = false;
          cancelBtn.innerHTML = originalText;
        });
      }
    );
  }

  // Function to retrigger AI processing
  function retriggerProcessing() {
    const itemId = {{ object.pk|default:0 }};
    if (itemId <= 0) {
      showErrorModal('{% trans "Item ID not found" %}');
      return;
    }

    showConfirmModal(
      '{% trans "Run AI Processing Again" %}',
      '{% trans "Are you sure you want to run AI processing again? This will overwrite any manual changes to the title and description." %}',
      function() {
        // Disable the retrigger button and show loading
        const retriggerBtn = document.getElementById('retrigger-processing-btn');
        const originalText = retriggerBtn.innerHTML;
        retriggerBtn.disabled = true;
        retriggerBtn.innerHTML = '<i class="fas fa-spinner fa-spin me-1"></i>{% trans "Starting..." %}';

        // Send retrigger request
        fetch(`{% url 'items:retrigger_processing' pk=0 %}`.replace('0', itemId), {
          method: 'POST',
          headers: {
            'Content-Type': 'application/json',
            'X-CSRFToken': document.querySelector('[name=csrfmiddlewaretoken]').value,
          },
        })
        .then(response => response.json())
        .then(data => {
          if (data.status === 'success') {
            // Hide the completed alert and AI actions dropdown
            const completedAlert = document.getElementById('completed-alert');
            if (completedAlert) {
              completedAlert.style.display = 'none';
            }

            const aiActionsDropdown = document.getElementById('aiActionsDropdown');
            if (aiActionsDropdown) {
              aiActionsDropdown.closest('.dropdown').style.display = 'none';
            }

            // Show the processing alert
            const processingAlert = document.getElementById('processing-alert');
            if (processingAlert) {
              processingAlert.style.display = 'block';
            }

            // Show success message
            const alertDiv = document.createElement('div');
            alertDiv.className = 'alert alert-success alert-dismissible fade show';
            alertDiv.innerHTML = `
              <i class="fas fa-check-circle me-2"></i>
              ${data.message}
              <button type="button" class="btn-close" data-bs-dismiss="alert"></button>
            `;

            // Insert the success message before the card
            const card = document.querySelector('.card');
            card.parentNode.insertBefore(alertDiv, card);

            // Auto-dismiss after 5 seconds
            setTimeout(() => {
              if (alertDiv.parentNode) {
                alertDiv.remove();
              }
            }, 5000);

            // Reload the page to show the updated processing state
            setTimeout(() => {
              location.reload();
            }, 2000);
          } else {
            showErrorModal('{% trans "Error:" %} ' + data.message);
            // Re-enable the button
            retriggerBtn.disabled = false;
            retriggerBtn.innerHTML = originalText;
          }
        })
        .catch(error => {
          console.error('Error retriggering processing:', error);
          showErrorModal('{% trans "An error occurred while starting AI processing. Please try again." %}');
          // Re-enable the button
          retriggerBtn.disabled = false;
          retriggerBtn.innerHTML = originalText;
        });
      }
    );
  }
</script>

  <script>
    <!-- Auto-refresh processing status script -->
  {% if object and object.processing_status == 1 %}
    $(document).ready(function() {
      const itemId = {{ object.pk|default:0 }};
      if (itemId > 0) {
        const statusCheckInterval = setInterval(async function() {
          try {
            const response = await fetch(`{% url 'items:processing_status' pk=0 %}`.replace('0', itemId));
            const data = await response.json();

            if (data.status === 'success') {
              if (data.is_completed) {
                window.location.reload();
              }
            }
          } catch (error) {
            console.error('Error checking processing status:', error);
          }
        }, 3000); // Check every 3 seconds
      }
    });
  {% endif %}

</script>

  <script>
    $(document).ready(function() {

      console.log('Document ready, jQuery version:', $.fn.jquery);
      console.log('Select2 available:', typeof $.fn.select2 !== 'undefined');
>>>>>>> 151606e1

      // Category selection is now handled by a simple dropdown

<<<<<<< HEAD
      // Conditional field visibility logic
      function setupConditionalFields() {
        const conditionalFields = document.querySelectorAll('.conditional-field');
        console.log('[SetupConditionalFields] Found', conditionalFields.length, 'conditional fields');

        conditionalFields.forEach(field => {
          const dependingOn = field.getAttribute('data-depending');

          // Support both old format (data-depending-value) and new format (data-depending-values)
          let dependingValues = [];
          const dependingValuesAttr = field.getAttribute('data-depending-values');
          const dependingValueAttr = field.getAttribute('data-depending-value');

          console.log('[Field]', field.name || field.id, 'depends on:', dependingOn);
          console.log('  - data-depending-values:', dependingValuesAttr);
          console.log('  - data-depending-value:', dependingValueAttr);

          if (dependingValuesAttr) {
            // New array format
            try {
              dependingValues = JSON.parse(dependingValuesAttr);
              console.log('  - Parsed values:', dependingValues);
            } catch (e) {
              console.error('Error parsing depending values:', e);
              dependingValues = [];
            }
          } else if (dependingValueAttr) {
            // Old single value format
            dependingValues = [dependingValueAttr];
            console.log('  - Single value converted to array:', dependingValues);
          }

          if (dependingOn && dependingValues.length > 0) {
            // Find the field this depends on
            const dependentField = document.querySelector(`[name="custom_${dependingOn}"]`);
            console.log('  - Looking for field:', `custom_${dependingOn}`);
            console.log('  - Found dependent field:', dependentField ? 'YES' : 'NO');

            if (dependentField) {
              // Function to toggle visibility
              const toggleVisibility = () => {
                const currentValue = dependentField.value;
                const fieldContainer = field.closest('.mb-3');

                console.log(`[Toggle] ${field.name || field.id}: current value="${currentValue}", checking against:`, dependingValues);
                console.log('  - Value in array?', dependingValues.includes(currentValue));

                // Check if current value is in the array of depending values
                if (dependingValues.includes(currentValue)) {
                  fieldContainer.style.display = 'block';
                  // Restore required attribute if it was required before
                  if (field.getAttribute('data-was-required') === 'true') {
                    field.setAttribute('required', 'required');
                  }
                } else {
                  fieldContainer.style.display = 'none';
                  // If field is hidden, remove required attribute to prevent validation issues
                  if (field.hasAttribute('required')) {
                    field.setAttribute('data-was-required', 'true');
                    field.removeAttribute('required');
                  }
                  // Clear the field value when hidden
                  if (field.tagName === 'SELECT') {
                    field.selectedIndex = 0;
                  } else {
                    field.value = '';
                  }
                }
              };
=======
      // Find all select fields
      console.log('Category fields found:', $('.select2-category').length);
      console.log('Other select fields found:', $('.select2-field').length);

      try {
        // Initialize Select2 for category dropdown with AJAX
        const categoryField = $('.select2-category');

        categoryField.select2({
          placeholder: "{% trans 'Search and select a category...' %}",
          allowClear: true,
          width: '100%',
          theme: 'default',
          ajax: {
            url: "{% url 'api:category-select2' %}",
            dataType: 'json',
            delay: 250,
            data: function (params) {
              return {
                q: params.term || '', // search term, empty if no search
                page: params.page || 1
              };
            },
            processResults: function (data, params) {
              return {
                results: data.results,
                pagination: {
                  more: data.pagination.more
                }
              };
            },
            cache: true
          },
          minimumInputLength: 0, // Allow loading without search term
          templateResult: function(category) {
            if (category.loading) {
              return category.text;
            }
            return category.text;
          },
          templateSelection: function(category) {
            return category.text || category.category_name;
          }
        });

        // Check if there's an initial value for editing
        {% if object and object.category %}
        const initialCategory = {
          id: '{{ object.category.pk }}',
          text: '{{ object.category.get_hierarchy|escapejs }}'
        };

        // Create and select the initial option
        const initialOption = new Option(initialCategory.text, initialCategory.id, true, true);
        categoryField.append(initialOption);
        categoryField.trigger('change');

        console.log('Set initial category:', initialCategory);
        {% endif %}

        // Initialize Select2 for all other select fields
        $('.select2-field').select2({
          allowClear: false,
          width: '100%',
          theme: 'default'
        });
>>>>>>> 151606e1

              // Initial check
              toggleVisibility();

              // Listen for changes
              dependentField.addEventListener('change', toggleVisibility);

              // Also listen for Select2 events if it's a Select2 field
              if (typeof $ !== 'undefined' && $.fn.select2) {
                $(dependentField).on('select2:select', toggleVisibility);
              }
            }
          }
        });
      }
<<<<<<< HEAD

      // Call after page loads and after Select2 initialization
      setTimeout(setupConditionalFields, 100);

      // Image upload preview functionality with drag & drop
=======
    }); // End of $(document).ready()
  </script>
  <script>
    // Image upload preview functionality with drag & drop
    document.addEventListener('DOMContentLoaded', function() {
>>>>>>> 151606e1
      const imageInput = document.getElementById('id_images');
      const previewContainer = document.getElementById('image-preview-container');
      const previewGrid = document.getElementById('image-preview-grid');
      const dropZone = document.getElementById('drop-zone');
      const selectFilesBtn = document.getElementById('select-files-btn');
      // Initialize selectedFiles globally so it's accessible to all functions
      let selectedFiles = [];

      // Handle upload new images button functionality
      const uploadBtn = document.getElementById('upload-new-images-btn');
      if (uploadBtn) {
        uploadBtn.addEventListener('click', function() {
          if (selectedFiles && selectedFiles.length > 0) {
            const form = document.getElementById('item-form');
            if (form) {
              // Show loading state
              const originalText = uploadBtn.innerHTML;
              uploadBtn.disabled = true;
              uploadBtn.innerHTML = '<i class="fas fa-spinner fa-spin me-1"></i>{% trans "Uploading..." %}';

              // Add a hidden input to indicate this is an image upload action
              const uploadInput = document.createElement('input');
              uploadInput.type = 'hidden';
              uploadInput.name = 'action';
              uploadInput.value = 'upload_images';
              form.appendChild(uploadInput);

              // Submit the form
              form.submit();
            }
          }
        });
      }

      // File selection button
      if (selectFilesBtn && imageInput) {
        selectFilesBtn.addEventListener('click', function() {
          imageInput.click();
        });
      }

      // Drag and drop functionality
      // Add drag and drop functionality only if dropZone exists
      if (dropZone) {
        dropZone.addEventListener('dragover', function(e) {
          e.preventDefault();
          dropZone.classList.add('drop-zone-active');
        });

        dropZone.addEventListener('dragleave', function(e) {
          e.preventDefault();
          dropZone.classList.remove('drop-zone-active');
        });

        dropZone.addEventListener('drop', function(e) {
          e.preventDefault();
          dropZone.classList.remove('drop-zone-active');

          const files = e.dataTransfer.files;
          handleFileSelection(files);
        });
      }

      // File input change
      if (imageInput) {
        imageInput.addEventListener('change', function(e) {
          handleFileSelection(e.target.files);
        });
      }

      function handleFileSelection(files) {
        const imageFiles = Array.from(files).filter(file => file.type.startsWith('image/'));

        // Validate file sizes (10MB max per file)
        const maxSize = 10 * 1024 * 1024; // 10MB
        const validFiles = imageFiles.filter(file => {
          if (file.size > maxSize) {
            showErrorModal(`{% trans "File" %} "${file.name}" {% trans "is too large. Maximum size is 10MB." %}`);
            return false;
          }
          return true;
        });

        // Limit total number of files (e.g., 20 max)
        const maxFiles = 20;
        if (selectedFiles.length + validFiles.length > maxFiles) {
          showErrorModal(`{% trans "Maximum" %} ${maxFiles} {% trans "images allowed." %}`);
          return;
        }

        // Add new files to existing selection
        selectedFiles = [...selectedFiles, ...validFiles];

        // Update file input
        const dt = new DataTransfer();
        selectedFiles.forEach(file => dt.items.add(file));
        imageInput.files = dt.files;

        updatePreview();
      }

      function updatePreview() {
        const uploadStatsElement = document.getElementById('upload-stats');

        if (selectedFiles && selectedFiles.length > 0 && previewContainer && previewGrid) {
          previewContainer.classList.add('show-container');
          previewGrid.innerHTML = '';
          uploadBtn.disabled = false;

          // Update upload stats
          const totalSize = selectedFiles.reduce((sum, file) => sum + file.size, 0);
          const fileCountElement = document.getElementById('file-count');
          const totalSizeElement = document.getElementById('total-size');

          if (uploadStatsElement) uploadStatsElement.classList.add('show-stats');
          if (fileCountElement) fileCountElement.textContent = selectedFiles.length;
          if (totalSizeElement) totalSizeElement.textContent = (totalSize / 1024 / 1024).toFixed(1);

          selectedFiles.forEach((file, index) => {
            const reader = new FileReader();

            reader.onload = function(e) {
              const col = document.createElement('div');
              col.className = 'col-md-3 col-sm-6 mb-3 image-item';
              col.setAttribute('data-file-index', index);
              col.setAttribute('draggable', 'true');

              col.innerHTML = `
                <div class="card shadow-sm image-card">
                  <div class="position-relative">
                    <img src="${e.target.result}" class="card-img-top preview-image" alt="Preview ${index + 1}" />
                    <div class="position-absolute top-0 end-0 p-2">
                      <button type="button" class="btn btn-sm btn-danger remove-preview-btn" data-file-index="${index}" title="{% trans 'Remove image' %}">
                        <i class="fas fa-times"></i>
                      </button>
                    </div>
                    <!-- Reorder controls -->
                    <div class="position-absolute top-0 start-0 p-1 reorder-controls">
                      <div class="d-flex flex-column">
                        <button type="button" class="btn btn-sm btn-light btn-reorder move-up" title="{% trans 'Move up' %}" data-direction="up">
                          <i class="fas fa-chevron-up"></i>
                        </button>
                        <button type="button" class="btn btn-sm btn-light btn-reorder move-down" title="{% trans 'Move down' %}" data-direction="down">
                          <i class="fas fa-chevron-down"></i>
                        </button>
                      </div>
                    </div>
                    <!-- Drag handle -->
                    <div class="position-absolute drag-handle" title="{% trans 'Drag to reorder' %}">
                      <i class="fas fa-grip-vertical"></i>
                    </div>
                    <!-- Magnification glass -->
                    <div class="position-absolute magnify-icon"
                         title="{% trans 'View full size' %}"
                         data-image-url="${e.target.result}"
                         data-image-alt="Preview ${index + 1}">
                      <i class="fas fa-search-plus"></i>
                    </div>
                  </div>
                  <div class="card-body p-2">
                    <small class="text-muted text-truncate d-block">${file.name}</small>
                    <small class="text-muted">${(file.size / 1024 / 1024).toFixed(1)} {% trans "MB" %}</small>
                  </div>
                </div>
              `;

              previewGrid.appendChild(col);
            };

            reader.readAsDataURL(file);
          });
        } else if (previewContainer) {
          previewContainer.classList.remove('show-container');
          uploadBtn.disabled = true;
          if (uploadStatsElement) uploadStatsElement.classList.remove('show-stats');
        }
      }

      // Function to remove preview (for new uploads)
      document.addEventListener('click', function(e) {
        if (e.target.classList.contains('remove-preview-btn') || e.target.closest('.remove-preview-btn')) {
          const btn = e.target.classList.contains('remove-preview-btn') ? e.target : e.target.closest('.remove-preview-btn');
          const fileIndex = parseInt(btn.getAttribute('data-file-index'));

          // Remove from selectedFiles array
          selectedFiles.splice(fileIndex, 1);

          // Update the file input with remaining files
          const dt = new DataTransfer();
          selectedFiles.forEach(file => dt.items.add(file));
          imageInput.files = dt.files;

          // Update preview (this will reassign correct indices)
          updatePreview();
        }
      });

      // Function to delete existing images (for edit mode)
      document.addEventListener('click', function(e) {
        if (e.target.classList.contains('remove-existing-btn') || e.target.closest('.remove-existing-btn')) {
          const btn = e.target.classList.contains('remove-existing-btn') ? e.target : e.target.closest('.remove-existing-btn');
          const imageId = btn.getAttribute('data-image-id');

          showConfirmModal(
            '{% trans "Delete Image" %}',
            '{% trans "Are you sure you want to delete this image?" %}',
            function() {
              // Show loading state
              btn.disabled = true;
              btn.innerHTML = '<i class="fas fa-spinner fa-spin"></i>';

              fetch(`/items/delete-image/${imageId}/`, {
                  method: 'POST',
                  headers: {
                    'X-CSRFToken': document.querySelector('[name=csrfmiddlewaretoken]').value,
                    'Content-Type': 'application/json',
                  },
                })
                .then(response => response.json())
                .then(data => {
                  if (data.success) {
                    // Remove the image card from the DOM with animation
                    const imageCard = btn.closest('.col-md-3, .col-sm-6');
                    imageCard.style.transition = 'opacity 0.3s ease';
                    imageCard.style.opacity = '0';
                    setTimeout(() => imageCard.remove(), 300);
                  } else {
                    showErrorModal('{% trans "Error deleting image: " %}' + (data.error || '{% trans "Unknown error" %}'));
                    // Restore button
                    btn.disabled = false;
                    btn.innerHTML = '<i class="fas fa-times"></i>';
                  }
                })
                .catch(error => {
                  console.error('Error:', error);
                  showErrorModal('{% trans "Error deleting image" %}');
                  // Restore button
                  btn.disabled = false;
                  btn.innerHTML = '<i class="fas fa-times"></i>';
                });
            }
          );
        }
      });

      // Drag and drop reordering functionality
      let draggedElement = null;
      let draggedIndex = null;

      // Add drag event listeners
      document.addEventListener('dragstart', function(e) {
        if (e.target.closest('.image-item')) {
          draggedElement = e.target.closest('.image-item');
          draggedIndex = parseInt(draggedElement.getAttribute('data-file-index')) ||
                        parseInt(draggedElement.getAttribute('data-order'));
          draggedElement.style.opacity = '0.5';
          e.dataTransfer.effectAllowed = 'move';
        }
      });

      document.addEventListener('dragend', function(e) {
        if (draggedElement) {
          draggedElement.style.opacity = '';
          draggedElement = null;
          draggedIndex = null;
        }
      });

      document.addEventListener('dragover', function(e) {
        if (draggedElement && e.target.closest('.image-item')) {
          e.preventDefault();
          e.dataTransfer.dropEffect = 'move';
        }
      });

      document.addEventListener('drop', function(e) {
        if (draggedElement && e.target.closest('.image-item')) {
          e.preventDefault();
          const targetElement = e.target.closest('.image-item');
          const targetIndex = parseInt(targetElement.getAttribute('data-file-index')) ||
                             parseInt(targetElement.getAttribute('data-order'));

          if (draggedElement !== targetElement) {
            // Determine if we're working with preview images or existing images
            if (draggedElement.hasAttribute('data-file-index')) {
              // Reorder preview images
              reorderPreviewImages(draggedIndex, targetIndex);
            } else {
              // Reorder existing images
              reorderExistingImages(draggedIndex, targetIndex);
            }
          }
        }
      });

      // Arrow button reordering
      document.addEventListener('click', function(e) {
        if (e.target.closest('.btn-reorder')) {
          const btn = e.target.closest('.btn-reorder');
          const direction = btn.getAttribute('data-direction');
          const imageItem = btn.closest('.image-item');

          if (imageItem.hasAttribute('data-file-index')) {
            // Preview image reordering
            const currentIndex = parseInt(imageItem.getAttribute('data-file-index'));
            const newIndex = direction === 'up' ? currentIndex - 1 : currentIndex + 1;

            if (newIndex >= 0 && newIndex < selectedFiles.length) {
              reorderPreviewImages(currentIndex, newIndex);
            }
          } else {
            // Existing image reordering
            const currentIndex = parseInt(imageItem.getAttribute('data-order'));
            const existingGrid = document.getElementById('existing-images-grid');
            const imageItems = existingGrid.querySelectorAll('.image-item');
            const newIndex = direction === 'up' ? currentIndex - 1 : currentIndex + 1;

            if (newIndex >= 0 && newIndex < imageItems.length) {
              reorderExistingImages(currentIndex, newIndex);
            }
          }
        }
      });

      function reorderPreviewImages(fromIndex, toIndex) {
        // Reorder the selectedFiles array
        const [movedFile] = selectedFiles.splice(fromIndex, 1);
        selectedFiles.splice(toIndex, 0, movedFile);

        // Update the file input
        const dt = new DataTransfer();
        selectedFiles.forEach(file => dt.items.add(file));
        imageInput.files = dt.files;

        // Update preview to reflect new order
        updatePreview();
      }

      function reorderExistingImages(fromIndex, toIndex) {
        const existingGrid = document.getElementById('existing-images-grid');
        const imageItems = Array.from(existingGrid.querySelectorAll('.image-item'));

        // Move DOM element
        const [movedItem] = imageItems.splice(fromIndex, 1);
        imageItems.splice(toIndex, 0, movedItem);

        // Clear and re-append in new order
        existingGrid.innerHTML = '';
        imageItems.forEach((item, index) => {
          item.setAttribute('data-order', index);
          existingGrid.appendChild(item);
        });

        // Send order update to server
        updateImageOrder();
      }

      function updateImageOrder() {
        const existingGrid = document.getElementById('existing-images-grid');
        const imageItems = existingGrid.querySelectorAll('.image-item');
        const imageOrder = Array.from(imageItems).map(item =>
          item.getAttribute('data-image-id')
        );

        // Send to server
        {% if object %}
        const itemId = {{ object.pk }};
        fetch(`/api/items/${itemId}/reorder_images/`, {
          method: 'POST',
          headers: {
            'Content-Type': 'application/json',
            'X-CSRFToken': document.querySelector('[name=csrfmiddlewaretoken]').value,
          },
          body: JSON.stringify({ image_order: imageOrder })
        })
        .then(response => response.json())
        .then(data => {
          if (data.success) {
            // Success - no action needed
          } else {
            console.error('Failed to update image order:', data.error);
            // Optionally show error to user
          }
        })
        .catch(error => {
          console.error('Error updating image order:', error);
        });
        {% endif %}
      }

      // Magnification glass functionality
      document.addEventListener('click', function(e) {
        if (e.target.closest('.magnify-icon')) {
          const magnifyIcon = e.target.closest('.magnify-icon');
          const imageUrl = magnifyIcon.getAttribute('data-image-url');
          const imageAlt = magnifyIcon.getAttribute('data-image-alt');

          // Set image in modal
          const modalImg = document.getElementById('imagePreviewImg');

          modalImg.src = imageUrl;
          modalImg.alt = imageAlt || '{% trans "Image Preview" %}';

          // Show modal
          const modal = new bootstrap.Modal(document.getElementById('imagePreviewModal'));
          modal.show();

          // Add click listener to close modal when clicking the image
          modalImg.onclick = function() {
            modal.hide();
          };
        }
      });

      // Form submission enhancement
      const form = document.querySelector('form');
      if (form) {
        const submitBtn = form.querySelector('button[type="submit"]');

        if (submitBtn) {
          const originalSubmitText = submitBtn.innerHTML;

          form.addEventListener('submit', function(e) {
            if (selectedFiles && selectedFiles.length > 0) {
              submitBtn.disabled = true;
              submitBtn.innerHTML = '<i class="fas fa-spinner fa-spin me-2"></i>{% trans "Uploading..." %}';

              // Re-enable after a timeout as fallback (in case something goes wrong)
              setTimeout(() => {
                if (submitBtn) {
                  submitBtn.disabled = false;
                  submitBtn.innerHTML = originalSubmitText;
                }
              }, 30000); // 30 seconds timeout
            }
          });
        }
      }
    }); // End of DOMContentLoaded
  </script>
{% endblock content %}<|MERGE_RESOLUTION|>--- conflicted
+++ resolved
@@ -12,8 +12,6 @@
 {% endblock title %}
 {% block css %}
   {{ block.super }}
-<<<<<<< HEAD
-=======
   <!-- Select2 CSS -->
   <link href="{% static 'css/vendor/select2.min.css' %}" rel="stylesheet" />
   <style>
@@ -213,7 +211,6 @@
       }
     }
   </style>
->>>>>>> 151606e1
 {% endblock css %}
 
 {% block content %}
@@ -434,33 +431,11 @@
               </div>
               <!-- Category -->
               <div class="row mb-3">
-<<<<<<< HEAD
-                <div class="col-md-12">
-                  <label for="{{ form.selected_category.id_for_label }}" class="form-label">{{ form.selected_category.label }} *</label>
-                  {{ form.selected_category }}
-                  {% if form.selected_category.errors %}<div class="text-danger">{{ form.selected_category.errors }}</div>{% endif %}
-                </div>
-=======
                 <div class="col-md-6">
                   <label for="{{ form.selected_category.id_for_label }}" class="form-label fw-bold">{{ form.selected_category.label }}</label>
                   {{ form.selected_category }}
                   {% if form.selected_category.errors %}<div class="text-danger">{{ form.selected_category.errors }}</div>{% endif %}
                 </div>
-                <div class="col-md-6">
-                  <label for="{{ form.item_type.id_for_label }}" class="form-label fw-bold">{{ form.item_type.label }} *</label>
-                  {{ form.item_type }}
-                  {% if form.item_type.errors %}<div class="text-danger">{{ form.item_type.errors }}</div>{% endif %}
-                </div>
-              </div>
-              <!-- Price -->
-              <div class="row mb-3">
-                <div class="col-md-6">
-                  <label for="{{ form.price.id_for_label }}" class="form-label fw-bold">{{ form.price.label }}</label>
-                  {{ form.price }}
-                  {% if form.price.errors %}<div class="text-danger">{{ form.price.errors }}</div>{% endif %}
-                  {% if form.price.help_text %}<div class="form-text">{{ form.price.help_text }}</div>{% endif %}
-                </div>
->>>>>>> 151606e1
               </div>
               <!-- Dynamic Category Fields -->
               {% for field in form %}
@@ -480,6 +455,13 @@
               <div class="mb-3">
                 <label class="form-label fw-bold">{% trans "Settings" %}</label>
                 <div class="form-check">
+                  {{ form.display_contact }}
+                  <label class="form-check-label"
+                         for="{{ form.display_contact.id_for_label }}">{{ form.display_contact.label }}</label>
+                  {% if form.display_contact.help_text %}<div class="form-text">{{ form.display_contact.help_text }}</div>{% endif %}
+                </div>
+                <label class="form-label">{% trans "Settings" %}</label>
+                <div class="form-check">
                   {{ form.active }}
                   <label class="form-check-label" for="{{ form.active.id_for_label }}">{{ form.active.label }}</label>
                 </div>
@@ -491,16 +473,6 @@
                     {% if form.internal.help_text %}<div class="form-text">{{ form.internal.help_text }}</div>{% endif %}
                   </div>
                 {% endif %}
-<<<<<<< HEAD
-=======
-                {% if form.payment_enabled %}
-                  <div class="form-check">
-                    {{ form.payment_enabled }}
-                    <label class="form-check-label" for="{{ form.payment_enabled.id_for_label }}">{{ form.payment_enabled.label }}</label>
-                    {% if form.payment_enabled.help_text %}<div class="form-text">{{ form.payment_enabled.help_text }}</div>{% endif %}
-                  </div>
-                {% endif %}
->>>>>>> 151606e1
               </div>
               <!-- Form Errors -->
               {% if form.non_field_errors %}<div class="alert alert-danger">{{ form.non_field_errors }}</div>{% endif %}
@@ -528,330 +500,11 @@
       </div>
     </div>
   </div>
-<<<<<<< HEAD
   <script>
     document.addEventListener('DOMContentLoaded', function() {
-=======
-
-  <!-- Bootstrap Modals -->
-  <!-- Confirmation Modal -->
-  <div class="modal fade" id="confirmationModal" tabindex="-1" aria-labelledby="confirmationModalLabel" aria-hidden="true">
-    <div class="modal-dialog">
-      <div class="modal-content">
-        <div class="modal-header">
-          <h5 class="modal-title" id="confirmationModalLabel">{% trans "Confirm Action" %}</h5>
-          <button type="button" class="btn-close" data-bs-dismiss="modal" aria-label="Close"></button>
-        </div>
-        <div class="modal-body" id="confirmationModalBody">
-          <!-- Dynamic content will be inserted here -->
-        </div>
-        <div class="modal-footer">
-          <button type="button" class="btn btn-secondary" data-bs-dismiss="modal">{% trans "Cancel" %}</button>
-          <button type="button" class="btn btn-primary" id="confirmationModalConfirm">{% trans "Confirm" %}</button>
-        </div>
-      </div>
-    </div>
-  </div>
-
-  <!-- Alert Modal -->
-  <div class="modal fade" id="alertModal" tabindex="-1" aria-labelledby="alertModalLabel" aria-hidden="true">
-    <div class="modal-dialog">
-      <div class="modal-content">
-        <div class="modal-header">
-          <h5 class="modal-title" id="alertModalLabel">{% trans "Information" %}</h5>
-          <button type="button" class="btn-close" data-bs-dismiss="modal" aria-label="Close"></button>
-        </div>
-        <div class="modal-body" id="alertModalBody">
-          <!-- Dynamic content will be inserted here -->
-        </div>
-        <div class="modal-footer">
-          <button type="button" class="btn btn-primary" data-bs-dismiss="modal">{% trans "OK" %}</button>
-        </div>
-      </div>
-    </div>
-  </div>
-
-  <!-- Error Modal -->
-  <div class="modal fade" id="errorModal" tabindex="-1" aria-labelledby="errorModalLabel" aria-hidden="true">
-    <div class="modal-dialog">
-      <div class="modal-content">
-        <div class="modal-header bg-danger text-white">
-          <h5 class="modal-title" id="errorModalLabel">
-            <i class="fas fa-exclamation-triangle me-2"></i>{% trans "Error" %}
-          </h5>
-          <button type="button" class="btn-close btn-close-white" data-bs-dismiss="modal" aria-label="Close"></button>
-        </div>
-        <div class="modal-body" id="errorModalBody">
-          <!-- Dynamic content will be inserted here -->
-        </div>
-        <div class="modal-footer">
-          <button type="button" class="btn btn-danger" data-bs-dismiss="modal">{% trans "OK" %}</button>
-        </div>
-      </div>
-    </div>
-  </div>
-
-  <!-- Image Preview Modal -->
-  <div class="modal fade" id="imagePreviewModal" tabindex="-1" aria-hidden="true">
-    <div class="modal-dialog modal-lg modal-dialog-centered">
-      <div class="modal-content border-0">
-        <div class="modal-body text-center p-0 position-relative">
-          <img id="imagePreviewImg" src="" alt="" class="img-fluid" />
-          <button type="button" class="btn-close position-absolute top-0 end-0 m-3 image-preview-close"
-                  data-bs-dismiss="modal" aria-label="Close">
-            <i class="fas fa-times"></i>
-          </button>
-        </div>
-      </div>
-    </div>
-  </div>
-
-  <!-- jQuery and Select2 JavaScript (local files) -->
-  <script src="{% static 'js/vendor/jquery.min.js' %}"></script>
-  <script src="{% static 'js/vendor/select2.min.js' %}"></script>
-
-<script>
-  // Modal utility functions
-  function showConfirmModal(title, message, onConfirm) {
-    document.getElementById('confirmationModalLabel').textContent = title;
-    document.getElementById('confirmationModalBody').innerHTML = message;
-
-    const modal = new bootstrap.Modal(document.getElementById('confirmationModal'));
-    const confirmBtn = document.getElementById('confirmationModalConfirm');
-
-    // Remove any existing event listeners
-    const newConfirmBtn = confirmBtn.cloneNode(true);
-    confirmBtn.parentNode.replaceChild(newConfirmBtn, confirmBtn);
-
-    // Add new event listener
-    newConfirmBtn.addEventListener('click', function() {
-      modal.hide();
-      onConfirm();
-    });
-
-    modal.show();
-  }
-
-  function showAlertModal(title, message) {
-    document.getElementById('alertModalLabel').textContent = title;
-    document.getElementById('alertModalBody').innerHTML = message;
-
-    const modal = new bootstrap.Modal(document.getElementById('alertModal'));
-    modal.show();
-  }
-
-  function showErrorModal(message) {
-    document.getElementById('errorModalBody').innerHTML = message;
-
-    const modal = new bootstrap.Modal(document.getElementById('errorModal'));
-    modal.show();
-  }
-
-  // Function to cancel AI processing
-  function cancelProcessing() {
-    const itemId = {{ object.pk|default:0 }};
-    if (itemId <= 0) {
-      showErrorModal('{% trans "Item ID not found" %}');
-      return;
-    }
-
-    showConfirmModal(
-      '{% trans "Cancel AI Processing" %}',
-      '{% trans "Are you sure you want to cancel the AI processing? You can still edit the item manually." %}',
-      function() {
-        // Disable the cancel button and show loading
-        const cancelBtn = document.getElementById('cancel-processing-btn');
-        const originalText = cancelBtn.innerHTML;
-        cancelBtn.disabled = true;
-        cancelBtn.innerHTML = '<i class="fas fa-spinner fa-spin me-1"></i>{% trans "Cancelling..." %}';
-
-        // Send cancel request
-        fetch(`{% url 'items:cancel_processing' pk=0 %}`.replace('0', itemId), {
-          method: 'POST',
-          headers: {
-            'Content-Type': 'application/json',
-            'X-CSRFToken': document.querySelector('[name=csrfmiddlewaretoken]').value,
-          },
-        })
-        .then(response => response.json())
-        .then(data => {
-          if (data.status === 'success') {
-            // Hide the processing alert
-            const processingAlert = document.getElementById('processing-alert');
-            if (processingAlert) {
-              processingAlert.style.display = 'none';
-            }
-
-            // If processing status is COMPLETED, show the completed alert
-            if (data.processing_status === 2) { // ProcessingStatus.COMPLETED
-              const completedAlert = document.getElementById('completed-alert');
-              if (completedAlert) {
-                completedAlert.style.display = 'block';
-              }
-            }
-
-            // Show success message
-            const alertDiv = document.createElement('div');
-            alertDiv.className = 'alert alert-success alert-dismissible fade show';
-            alertDiv.innerHTML = `
-              <i class="fas fa-check-circle me-2"></i>
-              ${data.message}
-              <button type="button" class="btn-close" data-bs-dismiss="alert"></button>
-            `;
-
-            // Insert the success message before the card
-            const card = document.querySelector('.card');
-            card.parentNode.insertBefore(alertDiv, card);
-
-            // Auto-dismiss after 5 seconds
-            setTimeout(() => {
-              if (alertDiv.parentNode) {
-                alertDiv.remove();
-              }
-            }, 5000);
-          } else {
-            showErrorModal('{% trans "Error:" %} ' + data.message);
-            // Re-enable the button
-            cancelBtn.disabled = false;
-            cancelBtn.innerHTML = originalText;
-          }
-        })
-        .catch(error => {
-          console.error('Error cancelling processing:', error);
-          showErrorModal('{% trans "An error occurred while cancelling processing. Please try again." %}');
-          // Re-enable the button
-          cancelBtn.disabled = false;
-          cancelBtn.innerHTML = originalText;
-        });
-      }
-    );
-  }
-
-  // Function to retrigger AI processing
-  function retriggerProcessing() {
-    const itemId = {{ object.pk|default:0 }};
-    if (itemId <= 0) {
-      showErrorModal('{% trans "Item ID not found" %}');
-      return;
-    }
-
-    showConfirmModal(
-      '{% trans "Run AI Processing Again" %}',
-      '{% trans "Are you sure you want to run AI processing again? This will overwrite any manual changes to the title and description." %}',
-      function() {
-        // Disable the retrigger button and show loading
-        const retriggerBtn = document.getElementById('retrigger-processing-btn');
-        const originalText = retriggerBtn.innerHTML;
-        retriggerBtn.disabled = true;
-        retriggerBtn.innerHTML = '<i class="fas fa-spinner fa-spin me-1"></i>{% trans "Starting..." %}';
-
-        // Send retrigger request
-        fetch(`{% url 'items:retrigger_processing' pk=0 %}`.replace('0', itemId), {
-          method: 'POST',
-          headers: {
-            'Content-Type': 'application/json',
-            'X-CSRFToken': document.querySelector('[name=csrfmiddlewaretoken]').value,
-          },
-        })
-        .then(response => response.json())
-        .then(data => {
-          if (data.status === 'success') {
-            // Hide the completed alert and AI actions dropdown
-            const completedAlert = document.getElementById('completed-alert');
-            if (completedAlert) {
-              completedAlert.style.display = 'none';
-            }
-
-            const aiActionsDropdown = document.getElementById('aiActionsDropdown');
-            if (aiActionsDropdown) {
-              aiActionsDropdown.closest('.dropdown').style.display = 'none';
-            }
-
-            // Show the processing alert
-            const processingAlert = document.getElementById('processing-alert');
-            if (processingAlert) {
-              processingAlert.style.display = 'block';
-            }
-
-            // Show success message
-            const alertDiv = document.createElement('div');
-            alertDiv.className = 'alert alert-success alert-dismissible fade show';
-            alertDiv.innerHTML = `
-              <i class="fas fa-check-circle me-2"></i>
-              ${data.message}
-              <button type="button" class="btn-close" data-bs-dismiss="alert"></button>
-            `;
-
-            // Insert the success message before the card
-            const card = document.querySelector('.card');
-            card.parentNode.insertBefore(alertDiv, card);
-
-            // Auto-dismiss after 5 seconds
-            setTimeout(() => {
-              if (alertDiv.parentNode) {
-                alertDiv.remove();
-              }
-            }, 5000);
-
-            // Reload the page to show the updated processing state
-            setTimeout(() => {
-              location.reload();
-            }, 2000);
-          } else {
-            showErrorModal('{% trans "Error:" %} ' + data.message);
-            // Re-enable the button
-            retriggerBtn.disabled = false;
-            retriggerBtn.innerHTML = originalText;
-          }
-        })
-        .catch(error => {
-          console.error('Error retriggering processing:', error);
-          showErrorModal('{% trans "An error occurred while starting AI processing. Please try again." %}');
-          // Re-enable the button
-          retriggerBtn.disabled = false;
-          retriggerBtn.innerHTML = originalText;
-        });
-      }
-    );
-  }
-</script>
-
-  <script>
-    <!-- Auto-refresh processing status script -->
-  {% if object and object.processing_status == 1 %}
-    $(document).ready(function() {
-      const itemId = {{ object.pk|default:0 }};
-      if (itemId > 0) {
-        const statusCheckInterval = setInterval(async function() {
-          try {
-            const response = await fetch(`{% url 'items:processing_status' pk=0 %}`.replace('0', itemId));
-            const data = await response.json();
-
-            if (data.status === 'success') {
-              if (data.is_completed) {
-                window.location.reload();
-              }
-            }
-          } catch (error) {
-            console.error('Error checking processing status:', error);
-          }
-        }, 3000); // Check every 3 seconds
-      }
-    });
-  {% endif %}
-
-</script>
-
-  <script>
-    $(document).ready(function() {
-
-      console.log('Document ready, jQuery version:', $.fn.jquery);
-      console.log('Select2 available:', typeof $.fn.select2 !== 'undefined');
->>>>>>> 151606e1
 
       // Category selection is now handled by a simple dropdown
 
-<<<<<<< HEAD
       // Conditional field visibility logic
       function setupConditionalFields() {
         const conditionalFields = document.querySelectorAll('.conditional-field');
@@ -921,74 +574,6 @@
                   }
                 }
               };
-=======
-      // Find all select fields
-      console.log('Category fields found:', $('.select2-category').length);
-      console.log('Other select fields found:', $('.select2-field').length);
-
-      try {
-        // Initialize Select2 for category dropdown with AJAX
-        const categoryField = $('.select2-category');
-
-        categoryField.select2({
-          placeholder: "{% trans 'Search and select a category...' %}",
-          allowClear: true,
-          width: '100%',
-          theme: 'default',
-          ajax: {
-            url: "{% url 'api:category-select2' %}",
-            dataType: 'json',
-            delay: 250,
-            data: function (params) {
-              return {
-                q: params.term || '', // search term, empty if no search
-                page: params.page || 1
-              };
-            },
-            processResults: function (data, params) {
-              return {
-                results: data.results,
-                pagination: {
-                  more: data.pagination.more
-                }
-              };
-            },
-            cache: true
-          },
-          minimumInputLength: 0, // Allow loading without search term
-          templateResult: function(category) {
-            if (category.loading) {
-              return category.text;
-            }
-            return category.text;
-          },
-          templateSelection: function(category) {
-            return category.text || category.category_name;
-          }
-        });
-
-        // Check if there's an initial value for editing
-        {% if object and object.category %}
-        const initialCategory = {
-          id: '{{ object.category.pk }}',
-          text: '{{ object.category.get_hierarchy|escapejs }}'
-        };
-
-        // Create and select the initial option
-        const initialOption = new Option(initialCategory.text, initialCategory.id, true, true);
-        categoryField.append(initialOption);
-        categoryField.trigger('change');
-
-        console.log('Set initial category:', initialCategory);
-        {% endif %}
-
-        // Initialize Select2 for all other select fields
-        $('.select2-field').select2({
-          allowClear: false,
-          width: '100%',
-          theme: 'default'
-        });
->>>>>>> 151606e1
 
               // Initial check
               toggleVisibility();
@@ -1004,19 +589,11 @@
           }
         });
       }
-<<<<<<< HEAD
 
       // Call after page loads and after Select2 initialization
       setTimeout(setupConditionalFields, 100);
 
       // Image upload preview functionality with drag & drop
-=======
-    }); // End of $(document).ready()
-  </script>
-  <script>
-    // Image upload preview functionality with drag & drop
-    document.addEventListener('DOMContentLoaded', function() {
->>>>>>> 151606e1
       const imageInput = document.getElementById('id_images');
       const previewContainer = document.getElementById('image-preview-container');
       const previewGrid = document.getElementById('image-preview-grid');
