{% extends "base.html" %}

{% load i18n %}

{% block title %}
  {% if current_filter_display %}
    {{ current_filter_display }} {{ root_category.name }}
  {% else %}
  {{ root_category.name }}
  {% endif %}
{% endblock title %}

<<<<<<< HEAD
=======
    .filter-header {
      background: linear-gradient(135deg, #007bff 0%, #0056b3 100%);
      color: white;
      border-radius: 8px 8px 0 0;
      padding: 1rem;
      margin: -1px -1px 0 -1px;
    }

    .filter-section {
      border-bottom: 1px solid #e9ecef;
      padding: 1rem 0;
    }

    .filter-section:last-child {
      border-bottom: none;
    }

    .tag-selector {
      position: relative;
    }

    .tag-dropdown {
      position: absolute;
      top: 100%;
      left: 0;
      right: 0;
      background: white;
      border: 1px solid #ced4da;
      border-top: none;
      border-radius: 0 0 0.375rem 0.375rem;
      max-height: 200px;
      overflow-y: auto;
      z-index: 1000;
      display: none;
    }

    .tag-item {
      padding: 0.5rem;
      cursor: pointer;
      border-bottom: 1px solid #f8f9fa;
    }

    .tag-item:hover {
      background-color: #f8f9fa;
    }

    .tag-item.selected {
      background-color: #e3f2fd;
      color: #1976d2;
    }

    .selected-tags {
      display: flex;
      flex-wrap: wrap;
      gap: 0.5rem;
      margin-top: 0.5rem;
    }

    .tag-badge {
      background-color: #007bff;
      color: white;
      padding: 0.25rem 0.5rem;
      border-radius: 1rem;
      font-size: 0.8rem;
      display: flex;
      align-items: center;
      gap: 0.25rem;
    }

    .tag-badge .remove {
      cursor: pointer;
      font-weight: bold;
    }

    /* Active Filter Chips */
    .active-filters {
      margin-bottom: 1rem;
    }

    .filter-chip {
      display: inline-flex;
      align-items: center;
      background-color: #e3f2fd;
      color: #1976d2;
      padding: 0.25rem 0.5rem;
      border-radius: 1rem;
      font-size: 0.875rem;
      margin: 0.25rem 0.25rem 0.25rem 0;
      gap: 0.5rem;
    }

    .filter-chip .remove {
      cursor: pointer;
      font-weight: bold;
      color: #d32f2f;
    }

    /* Enhanced Item Cards */
    .item-card {
      transition: transform 0.2s ease, box-shadow 0.2s ease;
      border: none;
      border-radius: 12px;
      overflow: hidden;
      box-shadow: 0 2px 8px rgba(0, 0, 0, 0.1);
    }

    .item-card:hover {
      transform: translateY(-4px);
      box-shadow: 0 8px 25px rgba(0, 0, 0, 0.15);
    }

    .item-image {
      position: relative;
      overflow: hidden;
    }

    .item-image img {
      transition: transform 0.3s ease;
    }

    .item-card:hover .item-image img {
      transform: scale(1.05);
    }

    .item-type-badge {
      position: absolute;
      top: 0.5rem;
      right: 0.5rem;
      z-index: 2;
    }

    .item-type-badge .badge {
      font-size: 0.75rem;
      padding: 0.35rem 0.65rem;
      border-radius: 0.5rem;
      font-weight: 600;
      text-transform: uppercase;
      letter-spacing: 0.5px;
      box-shadow: 0 2px 4px rgba(0, 0, 0, 0.2);
    }

    .price-tag {
      position: absolute;
      bottom: 0.5rem;
      left: 0.5rem;
      background: rgba(0, 0, 0, 0.8);
      color: white;
      padding: 0.25rem 0.5rem;
      border-radius: 0.5rem;
      font-weight: bold;
    }

    /* List View Styles */
    .list-view .item-card {
      display: flex;
      flex-direction: row;
      margin-bottom: 1rem;
    }

    .list-view .item-image {
      width: 200px;
      flex-shrink: 0;
    }

    .list-view .card-body {
      flex: 1;
    }

    /* Floating Filter Button */
    .floating-filter-btn {
      position: fixed;
      bottom: 20px;
      right: 20px;
      z-index: 1000;
      border-radius: 50%;
      width: 60px;
      height: 60px;
      display: flex;
      align-items: center;
      justify-content: center;
      box-shadow: 0 4px 12px rgba(0, 0, 0, 0.15);
      transition: all 0.3s ease;
      font-size: 1.2rem;
    }

    .floating-filter-btn:hover {
      transform: scale(1.1);
      box-shadow: 0 6px 20px rgba(0, 0, 0, 0.2);
    }

    .floating-filter-btn.has-filters {
      background: linear-gradient(135deg, #28a745 0%, #20c997 100%);
      animation: pulse 2s infinite;
    }

    @keyframes pulse {
      0% {
        box-shadow: 0 4px 12px rgba(0, 0, 0, 0.15), 0 0 0 0 rgba(40, 167, 69, 0.7);
      }

      70% {
        box-shadow: 0 4px 12px rgba(0, 0, 0, 0.15), 0 0 0 10px rgba(40, 167, 69, 0);
      }

      100% {
        box-shadow: 0 4px 12px rgba(0, 0, 0, 0.15), 0 0 0 0 rgba(40, 167, 69, 0);
      }
    }

    /* Mobile Responsive */
    @media (max-width: 768px) {
      .filter-sidebar {
        position: fixed;
        top: 0;
        left: -100%;
        width: 300px;
        height: 100vh;
        z-index: 1050;
        transition: left 0.3s ease;
        overflow-y: auto;
      }

      .filter-sidebar.show {
        left: 0;
      }

      .filter-overlay {
        position: fixed;
        top: 0;
        left: 0;
        width: 100%;
        height: 100%;
        background: rgba(0, 0, 0, 0.5);
        z-index: 1040;
        display: none;
      }

      .filter-overlay.show {
        display: block;
      }

      .floating-filter-btn {
        bottom: 80px;
        /* Higher on mobile to avoid interference */
      }
    }

    @media (min-width: 769px) {
      .floating-filter-btn {
        display: none;
        /* Hide on desktop when sidebar is visible */
      }
    }

    /* Enhanced Search */
    .search-input {
      border-radius: 0.375rem;
    }

    .search-container {
      position: relative;
    }

    #ai-search-btn {
      border-radius: 0.375rem;
      transition: all 0.2s ease;
    }

    #ai-search-btn:hover {
      transform: translateY(-1px);
      box-shadow: 0 2px 4px rgba(0, 0, 0, 0.1);
    }

    #ai-search-btn:active {
      transform: translateY(0);
    }

    /* Sort and View Controls */
    .controls-bar {
      background: white;
      border-radius: 8px;
      padding: 1rem;
      margin-bottom: 1rem;
      box-shadow: 0 1px 3px rgba(0, 0, 0, 0.1);
    }

    .view-toggle {
      display: flex;
      border: 1px solid #dee2e6;
      border-radius: 0.375rem;
      overflow: hidden;
    }

    .view-toggle button {
      background: white;
      border: none;
      padding: 0.5rem 1rem;
      cursor: pointer;
      transition: all 0.2s ease;
    }

    .view-toggle button.active {
      background: #007bff;
      color: white;
    }

    .view-toggle button:hover:not(.active) {
      background: #f8f9fa;
    }

    /* Category Tree Styles */
    .category-tree {
      max-height: 300px;
      overflow-y: auto;
      border: 1px solid #dee2e6;
      border-radius: 0.375rem;
      padding: 0.5rem;
    }

    .category-item {
      margin-bottom: 0.5rem;
    }

    .category-header {
      display: flex;
      align-items: center;
      justify-content: space-between;
      padding: 0.5rem;
      background: #f8f9fa;
      border-radius: 0.25rem;
      cursor: pointer;
      transition: background-color 0.2s ease;
    }

    .category-header:hover {
      background: #e9ecef;
    }

    .category-name {
      font-weight: 500;
      margin-left: 0.5rem;
    }

    .toggle-icon {
      transition: transform 0.3s ease;
    }

    .category-header[aria-expanded="true"] .toggle-icon {
      transform: rotate(180deg);
    }

    .category-actions {
      padding: 0.25rem 0.5rem;
      display: flex;
      align-items: center;
      gap: 0.5rem;
    }

    .category-label,
    .subcategory-label {
      display: flex;
      align-items: center;
      gap: 0.5rem;
      cursor: pointer;
      margin: 0;
      font-weight: normal;
      flex: 1;
    }

    .category-label:hover,
    .subcategory-label:hover {
      color: #007bff;
    }

    .category-children {
      margin-left: 1rem;
      border-left: 2px solid #dee2e6;
      padding-left: 0.5rem;
    }

    .subcategory-item {
      padding: 0.25rem 0;
      display: flex;
      align-items: center;
      gap: 0.5rem;
    }

    .subcategory-label {
      color: #6c757d;
    }

    input[type="radio"][name="category"] {
      margin: 0;
    }

    input[type="radio"][name="category"]:checked+label {
      color: #007bff;
      font-weight: 500;
    }
  </style>
{% endblock css %}
>>>>>>> 75e82653
{% block content %}
  <div class="container-fluid">
    <!-- Mobile Filter Toggle -->
    <div class="d-md-none mb-3">
      <button class="btn btn-outline-primary" id="mobile-filter-toggle">
        <i class="fas fa-filter"></i> {% trans "Filters" %}
      </button>
    </div>
    <div class="row">
      <!-- Enhanced Filters Sidebar -->

      <div class="col-md-3">
        <div class="filter-overlay" id="filter-overlay"></div>
        <div class="filter-sidebar" id="filter-sidebar">
          <div class="filter-header">
            <div class="d-flex justify-content-between align-items-center">
              <h5 class="mb-0">
                <i class="fas fa-filter"></i> {% trans "Filters" %}
              </h5>
              <button class="btn btn-sm btn-outline-light d-md-none" id="close-filters">
                <i class="fas fa-times"></i>
              </button>
            </div>
          </div>
          <div class="p-3">
             <!-- Enhanced Search -->
             <div class="filter-section">
              <label class="form-label fw-bold">
                <i class="fas fa-search"></i> {% trans "Search" %}
              </label>
              <div class="search-container">
                <input type="text"
                       name="search"
                       id="search-input"
                       class="form-control search-input"
                       placeholder="{% trans 'Search items...' %}"
                       value="{{ filter_form.search.value|default_if_none:'' }}" />
                <button type="button" class="btn btn-primary btn-sm mt-2 w-100" id="ai-search-btn">
                  <i class="fas fa-brain me-1"></i>
                  {% trans "AI Search" %}
                </button>
              </div>
            <form method="get" id="filter-form">
              <!-- Active Filters Display -->
              {% if active_filters %}
                <div class="active-filters">
                  <h6>{% trans "Active Filters" %}:</h6>
                  {% for filter_type, filter_value in active_filters %}
                    <span class="filter-chip">
                      {{ filter_value }}
                      <span class="remove" data-filter="{{ filter_type }}">×</span>
                    </span>
                  {% endfor %}
                  <div class="mt-2">
                    <a href="{% url 'items:list' %}"
                       class="btn btn-sm btn-outline-secondary">{% trans "Clear All" %}</a>
                  </div>
                </div>
                <hr />
              {% endif %}
              <!-- Item Type -->
              <div class="filter-section">
                <label for="{{ filter_form.item_type.id_for_label }}"
                       class="form-label fw-bold">
                  <i class="fas fa-tag"></i> {% trans "Type" %}
                </label>
                {{ filter_form.item_type }}
              </div>
              <!-- Status/Condition -->
              <div class="filter-section">
                <label for="{{ filter_form.status.id_for_label }}"
                       class="form-label fw-bold">
                  <i class="fas fa-check-circle"></i> {% trans "Condition" %}
                </label>
                {{ filter_form.status }}
              </div>

              </div>
              <!-- Dynamic Categories Tree -->
              <div class="filter-section">
                <label class="form-label fw-bold">
                  <i class="fas fa-folder"></i> {% trans "Category" %}
                </label>
                <div class="category-tree">
                  {% for root_category in category_tree %}
                    <div class="category-item">
                      <div class="category-header"
                           data-bs-toggle="collapse"
                           data-bs-target="#category-{{ root_category.category.id }}"
                           aria-expanded="false">
                        <i class="fas fa-folder"></i>
                        <span class="category-name">{{ root_category.category.name }}</span>
                        {% if root_category.subcategories %}<i class="fas fa-chevron-down toggle-icon"></i>{% endif %}
                      </div>
                      <div class="category-actions">
                        <input type="radio"
                               name="category"
                               value="{{ root_category.category.id }}"
                               id="cat_{{ root_category.category.id }}"
                               data-include-children="true"
                               {% if filter_form.category.value == root_category.category.id|stringformat:"s" %}checked{% endif %} />
                        <label for="cat_{{ root_category.category.id }}" class="category-label">
                          {{ root_category.category.name }} <small class="text-muted">(inkl. Unterkategorien)</small>
                        </label>
                      </div>
                      {% if root_category.subcategories %}
                        <div class="collapse category-children"
                             id="category-{{ root_category.category.id }}">
                          {% for subcategory in root_category.subcategories %}
                            <div class="subcategory-item">
                              <input type="radio"
                                     name="category"
                                     value="{{ subcategory.category.id }}"
                                     id="cat_{{ subcategory.category.id }}"
                                     {% if filter_form.category.value == subcategory.category.id|stringformat:"s" %}checked{% endif %} />
                              <label for="cat_{{ subcategory.category.id }}" class="subcategory-label">
                                <i class="fas fa-folder-open"></i>
                                {{ subcategory.category.name }}
                              </label>
                            </div>
                            {% if subcategory.subcategories %}
                              <div class="category-children ms-3">
                                {% for subsubcategory in subcategory.subcategories %}
                                  <div class="subcategory-item">
                                    <input type="radio"
                                           name="category"
                                           value="{{ subsubcategory.category.id }}"
                                           id="cat_{{ subsubcategory.category.id }}"
                                           {% if filter_form.category.value == subsubcategory.category.id|stringformat:"s" %}checked{% endif %} />
                                    <label for="cat_{{ subsubcategory.category.id }}" class="subcategory-label">
                                      <i class="fas fa-file"></i>
                                      {{ subsubcategory.category.name }}
                                    </label>
                                  </div>
                                {% endfor %}
                              </div>
                            {% endif %}
                          {% endfor %}
                        </div>
                      {% endif %}
                    </div>
                  {% endfor %}
                  <!-- Clear category option -->
                  <div class="category-item">
                    <div class="category-actions">
                      <input type="radio"
                             name="category"
                             value=""
                             id="cat_all"
                             {% if not filter_form.category.value %}checked{% endif %} />
                      <label for="cat_all" class="category-label">
                        <i class="fas fa-th-large"></i>
                        {% trans "All Categories" %}
                      </label>
                    </div>
                  </div>
                </div>
              </div>
              <!-- Sort -->
              <div class="filter-section">
                <label for="{{ filter_form.sort.id_for_label }}" class="form-label fw-bold">
                  <i class="fas fa-sort"></i> {% trans "Sort by" %}
                </label>
                {{ filter_form.sort }}
              </div>
              {{ filter_form.view }}
              <div class="pt-3">
                <button type="submit" class="btn btn-primary w-100 mb-2">
                  <i class="fas fa-search"></i> {% trans "Filter" %}
                </button>
                <a href="{% url 'items:list' %}" class="btn btn-outline-secondary w-100">
                  <i class="fas fa-undo"></i> {% trans "Reset filter" %}
                </a>
              </div>
            </form>
          </div>
        </div>
      </div>
      <!-- Main Content Area -->
      <div class="col-md-9">
        <!-- Controls Bar -->
        <div class="controls-bar">
          <div class="row align-items-center">
            <div class="col-md-6">
              <h4 class="mb-0">
                {% trans "Items" %}
                <span class="badge bg-primary">{{ page_obj.paginator.count }}</span>
              </h4>
            </div>
            <div class="col-md-6">
              <div class="d-flex justify-content-end align-items-center gap-3">
                <!-- View Toggle -->
                <div class="view-toggle">
                  <button type="button"
                          class="view-btn {% if view_mode == 'grid' %}active{% endif %}"
                          data-view="grid">
                    <i class="fas fa-th"></i>
                  </button>
                  <button type="button"
                          class="view-btn {% if view_mode == 'list' %}active{% endif %}"
                          data-view="list">
                    <i class="fas fa-list"></i>
                  </button>
                </div>
                <!-- Add Item Button -->
                {% if user.is_authenticated %}
                  <a href="{% url 'items:create' %}" class="btn btn-success">
                    <i class="fas fa-plus"></i> {% trans "Create Item" %}
                  </a>
                {% endif %}
              </div>
            </div>
          </div>
        </div>
        <!-- Items Display -->
        {% if items %}
          <div class="items-container {% if view_mode == 'list' %}list-view{% else %}grid-view{% endif %}"
               id="items-container">
            <div class="row">
              {% for item in items %}
                <div class="col-lg-4 col-md-6 mb-4 item-column">{% include 'includes/item_card.html' with item=item %}</div>
              {% endfor %}
            </div>
          </div>
          <!-- Enhanced Pagination -->
          {% if is_paginated %}
            <nav aria-label="Items pagination" class="mt-4">
              <ul class="pagination justify-content-center">
                {% if page_obj.has_previous %}
                  <li class="page-item">
                    <a class="page-link" href="?{{ request.GET.urlencode }}&page=1">
                      <i class="fas fa-angle-double-left"></i> {% trans "First" %}
                    </a>
                  </li>
                  <li class="page-item">
                    <a class="page-link"
                       href="?{{ request.GET.urlencode }}&page={{ page_obj.previous_page_number }}">
                      <i class="fas fa-angle-left"></i> {% trans "Previous" %}
                    </a>
                  </li>
                {% endif %}
                <li class="page-item active">
                  <span class="page-link">
                    {% trans "Page" %} {{ page_obj.number }} {% trans "of" %} {{ page_obj.paginator.num_pages }}
                  </span>
                </li>
                {% if page_obj.has_next %}
                  <li class="page-item">
                    <a class="page-link"
                       href="?{{ request.GET.urlencode }}&page={{ page_obj.next_page_number }}">
                      {% trans "Next" %} <i class="fas fa-angle-right"></i>
                    </a>
                  </li>
                  <li class="page-item">
                    <a class="page-link"
                       href="?{{ request.GET.urlencode }}&page={{ page_obj.paginator.num_pages }}">
                      {% trans "Last" %} <i class="fas fa-angle-double-right"></i>
                    </a>
                  </li>
                {% endif %}
              </ul>
            </nav>
          {% endif %}
        {% else %}
          <div class="text-center py-5">
            <i class="fas fa-search fa-4x text-muted mb-4"></i>
            <h3>{% trans "No items found" %}</h3>
            <p class="text-muted mb-4">{% trans "Try adjusting your filters or search terms." %}</p>
            {% if user.is_authenticated %}
              <a href="{% url 'items:create' %}" class="btn btn-primary btn-lg">
                <i class="fas fa-plus"></i> {% trans "Add the first item" %}
              </a>
            {% endif %}
          </div>
        {% endif %}
      </div>
    </div>
  </div>
  <script>
    document.addEventListener('DOMContentLoaded', function() {
      // Mobile filter toggle
      const mobileToggle = document.getElementById('mobile-filter-toggle');
      const filterSidebar = document.getElementById('filter-sidebar');
      const filterOverlay = document.getElementById('filter-overlay');
      const closeFilters = document.getElementById('close-filters');

      function showFilters() {
        filterSidebar.classList.add('show');
        filterOverlay.classList.add('show');
        document.body.style.overflow = 'hidden';
      }

      function hideFilters() {
        filterSidebar.classList.remove('show');
        filterOverlay.classList.remove('show');
        document.body.style.overflow = '';
      }

      if (mobileToggle) {
        mobileToggle.addEventListener('click', showFilters);
      }
      if (closeFilters) {
        closeFilters.addEventListener('click', hideFilters);
      }
      if (filterOverlay) {
        filterOverlay.addEventListener('click', hideFilters);
      }

      // Auto-submit functionality for all form controls
      const form = document.getElementById('filter-form');

      // Category tree auto-submit on selection
      const categoryRadios = document.querySelectorAll('input[name="category"]');
      categoryRadios.forEach(radio => {
        radio.addEventListener('change', () => {
          form.submit();
        });
      });

      // Item type auto-submit
      const itemTypeSelect = document.querySelector('select[name="item_type"]');
      if (itemTypeSelect) {
        itemTypeSelect.addEventListener('change', () => {
          form.submit();
        });
      }

      // Status auto-submit
      const statusSelect = document.querySelector('select[name="status"]');
      if (statusSelect) {
        statusSelect.addEventListener('change', () => {
          form.submit();
        });
      }

      // AI Search functionality with concurrent search prevention
      const searchInput = document.getElementById('search-input');
      const aiSearchBtn = document.getElementById('ai-search-btn');
      let searchInProgress = false;

      async function checkActiveSearches() {
        try {
          // Check if user has any active searches
          const response = await fetch('/items/check-active-searches/', {
            method: 'GET',
            headers: {
              'Content-Type': 'application/json',
            }
          });
          const data = await response.json();
          return data.has_active_searches || false;
        } catch (error) {
          console.log('Could not check active searches:', error);
          return false;
        }
      }

      function updateAISearchButton(isSearching) {
        if (isSearching) {
          aiSearchBtn.disabled = true;
          aiSearchBtn.innerHTML = '<i class="fas fa-spinner fa-spin me-1"></i>{% trans "AI Search Running..." %}';
          aiSearchBtn.classList.add('btn-warning');
          aiSearchBtn.classList.remove('btn-primary');
        } else {
          aiSearchBtn.disabled = false;
          aiSearchBtn.innerHTML = '<i class="fas fa-brain me-1"></i>{% trans "AI Search" %}';
          aiSearchBtn.classList.add('btn-primary');
          aiSearchBtn.classList.remove('btn-warning');
        }
      }

      if (aiSearchBtn && searchInput) {
        // Check for active searches on page load
        checkActiveSearches().then(hasActiveSearches => {
          updateAISearchButton(hasActiveSearches);
          searchInProgress = hasActiveSearches;
        });

        aiSearchBtn.addEventListener('click', async () => {
          const searchText = searchInput.value.trim();

          if (!searchText) {
            alert('{% trans "Please enter a search term" %}');
            return;
          }

          if (searchInProgress) {
            alert('{% trans "AI search is already running. Please wait for it to complete." %}');
            return;
          }

          // Check for active searches before starting
          const hasActiveSearches = await checkActiveSearches();
          if (hasActiveSearches) {
            alert('{% trans "You have an active AI search running. Please wait for it to complete." %}');
            updateAISearchButton(true);
            searchInProgress = true;
            return;
          }

          // Start search
          searchInProgress = true;
          updateAISearchButton(true);
          window.location.href = `/items/search/?q=${encodeURIComponent(searchText)}`;
        });
      }

      if (searchInput) {
        searchInput.addEventListener('keypress', async (e) => {
          if (e.key === 'Enter') {
            e.preventDefault();
            const searchText = searchInput.value.trim();

            if (!searchText) {
              alert('{% trans "Please enter a search term" %}');
              return;
            }

            if (searchInProgress) {
              alert('{% trans "AI search is already running. Please wait for it to complete." %}');
              return;
            }

            // Check for active searches before starting
            const hasActiveSearches = await checkActiveSearches();
            if (hasActiveSearches) {
              alert('{% trans "You have an active AI search running. Please wait for it to complete." %}');
              updateAISearchButton(true);
              searchInProgress = true;
              return;
            }

            // Start search
            searchInProgress = true;
            updateAISearchButton(true);
            window.location.href = `/items/search/?q=${encodeURIComponent(searchText)}`;
          }
        });
      }



      // View mode toggle
      const viewButtons = document.querySelectorAll('.view-btn');
      const itemsContainer = document.getElementById('items-container');
      const viewInput = document.querySelector('input[name="view"]');

      viewButtons.forEach(button => {
        button.addEventListener('click', () => {
          const viewMode = button.dataset.view;

          // Update button states
          viewButtons.forEach(btn => btn.classList.remove('active'));
          button.classList.add('active');

          // Update container classes
          if (viewMode === 'list') {
            itemsContainer.classList.remove('grid-view');
            itemsContainer.classList.add('list-view');
          } else {
            itemsContainer.classList.remove('list-view');
            itemsContainer.classList.add('grid-view');
          }

          // Update form input
          viewInput.value = viewMode;

          // Submit form to update URL
          form.submit();
        });
      });

      // Filter chip removal
      document.addEventListener('click', (e) => {
        if (e.target.classList.contains('remove') && e.target.dataset.filter) {
          const filterType = e.target.dataset.filter;

          // Create new URL without this filter
          const url = new URL(window.location);
          url.searchParams.delete(filterType);

          // Redirect to updated URL
          window.location.href = url.toString();
        }
      });

      // Sort change - no auto-submit, but update floating button state
      const sortSelect = document.querySelector('select[name="sort"]');
      if (sortSelect) {
        sortSelect.addEventListener('change', () => {
          updateFloatingButtonState();
        });
      }

      // Update floating button visual state based on active filters
      function updateFloatingButtonState() {
        const itemTypeSelect = document.querySelector('select[name="item_type"]');
        const statusSelect = document.querySelector('select[name="status"]');

        const hasActiveFilters =
          (searchInput && searchInput.value.trim()) ||
          (itemTypeSelect && itemTypeSelect.value) ||
          (statusSelect && statusSelect.value) ||
          (sortSelect && sortSelect.value !== sortSelect.options[0].value) ||
          document.querySelector('input[name="category"]:checked:not(#cat_all)');
      }

      // Monitor form changes to update floating button state
      if (form) {
        form.addEventListener('change', updateFloatingButtonState);
        form.addEventListener('input', updateFloatingButtonState);
      }
    });
  </script>
{% endblock content %}<|MERGE_RESOLUTION|>--- conflicted
+++ resolved
@@ -9,9 +9,16 @@
   {{ root_category.name }}
   {% endif %}
 {% endblock title %}
-
-<<<<<<< HEAD
-=======
+{% block css %}
+  {{ block.super }}
+  <style>
+    /* Enhanced Filter Styles */
+    .filter-sidebar {
+      background: #f8f9fa;
+      border-radius: 8px;
+      box-shadow: 0 2px 4px rgba(0, 0, 0, 0.1);
+    }
+
     .filter-header {
       background: linear-gradient(135deg, #007bff 0%, #0056b3 100%);
       color: white;
@@ -413,7 +420,6 @@
     }
   </style>
 {% endblock css %}
->>>>>>> 75e82653
 {% block content %}
   <div class="container-fluid">
     <!-- Mobile Filter Toggle -->
@@ -749,39 +755,50 @@
         });
       }
 
-      // AI Search functionality with concurrent search prevention
-      const searchInput = document.getElementById('search-input');
-      const aiSearchBtn = document.getElementById('ai-search-btn');
-      let searchInProgress = false;
-
-      async function checkActiveSearches() {
-        try {
-          // Check if user has any active searches
-          const response = await fetch('/items/check-active-searches/', {
-            method: 'GET',
-            headers: {
-              'Content-Type': 'application/json',
+      // Search auto-submit on Enter key and search icon click
+      const searchInput = document.querySelector('input[name="search"]');
+      const searchIcon = document.getElementById('search-icon');
+
+      if (searchInput) {
+        searchInput.addEventListener('keypress', async (e) => {
+          if (e.key === 'Enter') {
+            e.preventDefault();
+            const searchText = searchInput.value.trim();
+
+            if (!searchText) {
+              alert('{% trans "Please enter a search term" %}');
+              return;
             }
-          });
-          const data = await response.json();
-          return data.has_active_searches || false;
-        } catch (error) {
-          console.log('Could not check active searches:', error);
-          return false;
-        }
-      }
-
-      function updateAISearchButton(isSearching) {
-        if (isSearching) {
-          aiSearchBtn.disabled = true;
-          aiSearchBtn.innerHTML = '<i class="fas fa-spinner fa-spin me-1"></i>{% trans "AI Search Running..." %}';
-          aiSearchBtn.classList.add('btn-warning');
-          aiSearchBtn.classList.remove('btn-primary');
-        } else {
-          aiSearchBtn.disabled = false;
-          aiSearchBtn.innerHTML = '<i class="fas fa-brain me-1"></i>{% trans "AI Search" %}';
-          aiSearchBtn.classList.add('btn-primary');
-          aiSearchBtn.classList.remove('btn-warning');
+
+            if (searchInProgress) {
+              alert('{% trans "AI search is already running. Please wait for it to complete." %}');
+              return;
+            }
+
+            // Check for active searches before starting
+            const hasActiveSearches = await checkActiveSearches();
+            if (hasActiveSearches) {
+              alert('{% trans "You have an active AI search running. Please wait for it to complete." %}');
+              updateAISearchButton(true);
+              searchInProgress = true;
+              return;
+            }
+
+            // Start search
+            searchInProgress = true;
+            updateAISearchButton(true);
+            window.location.href = `/items/search/?q=${encodeURIComponent(searchText)}`;
+          }
+        });
+      }
+
+      // Initialize selected tags from URL parameters
+      const urlParams = new URLSearchParams(window.location.search);
+      const initialTags = urlParams.getAll('tags');
+      initialTags.forEach(tagId => {
+        const tagElement = document.querySelector(`[data-tag-id="${tagId}"]`);
+        if (tagElement) {
+          addTag(tagId, tagElement.dataset.tagName);
         }
       }
 
