--- conflicted
+++ resolved
@@ -270,7 +270,6 @@
   }
 }
 
-<<<<<<< HEAD
 //////////////////
 // Select2      //
 //////////////////
@@ -403,7 +402,8 @@
   &.choice-tag {
     color: white;
   }
-=======
+}
+
 
 //////////////////
 // Item Thumbs  //
@@ -466,5 +466,4 @@
 /* Ensure proper spacing in navigation */
 .navbar-nav .nav-item .btn {
     margin: 0.25rem 0.5rem;
->>>>>>> 151606e1
 }